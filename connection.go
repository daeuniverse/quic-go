package quic

import (
	"bytes"
	"context"
	"crypto/tls"
	"errors"
	"fmt"
	"io"
	"net"
	"reflect"
	"sync"
	"sync/atomic"
	"time"

	"github.com/quic-go/quic-go/congestion"
	"github.com/quic-go/quic-go/internal/ackhandler"
	"github.com/quic-go/quic-go/internal/flowcontrol"
	"github.com/quic-go/quic-go/internal/handshake"
	"github.com/quic-go/quic-go/internal/logutils"
	"github.com/quic-go/quic-go/internal/protocol"
	"github.com/quic-go/quic-go/internal/qerr"
	"github.com/quic-go/quic-go/internal/utils"
	"github.com/quic-go/quic-go/internal/wire"
	"github.com/quic-go/quic-go/logging"
)

type unpacker interface {
	UnpackLongHeader(hdr *wire.Header, rcvTime time.Time, data []byte, v protocol.VersionNumber) (*unpackedPacket, error)
	UnpackShortHeader(rcvTime time.Time, data []byte) (protocol.PacketNumber, protocol.PacketNumberLen, protocol.KeyPhaseBit, []byte, error)
}

type streamGetter interface {
	GetOrOpenReceiveStream(protocol.StreamID) (receiveStreamI, error)
	GetOrOpenSendStream(protocol.StreamID) (sendStreamI, error)
}

type streamManager interface {
	GetOrOpenSendStream(protocol.StreamID) (sendStreamI, error)
	GetOrOpenReceiveStream(protocol.StreamID) (receiveStreamI, error)
	OpenStream() (Stream, error)
	OpenUniStream() (SendStream, error)
	OpenStreamSync(context.Context) (Stream, error)
	OpenUniStreamSync(context.Context) (SendStream, error)
	AcceptStream(context.Context) (Stream, error)
	AcceptUniStream(context.Context) (ReceiveStream, error)
	DeleteStream(protocol.StreamID) error
	UpdateLimits(*wire.TransportParameters)
	HandleMaxStreamsFrame(*wire.MaxStreamsFrame)
	CloseWithError(error)
	ResetFor0RTT()
	UseResetMaps()
}

type cryptoStreamHandler interface {
	StartHandshake() error
	ChangeConnectionID(protocol.ConnectionID)
	SetLargest1RTTAcked(protocol.PacketNumber) error
	SetHandshakeConfirmed()
	GetSessionTicket() ([]byte, error)
	NextEvent() handshake.Event
	DiscardInitialKeys()
	io.Closer
	ConnectionState() handshake.ConnectionState
}

type receivedPacket struct {
	buffer *packetBuffer

	remoteAddr net.Addr
	rcvTime    time.Time
	data       []byte

	ecn protocol.ECN

	info packetInfo // only valid if the contained IP address is valid
}

func (p *receivedPacket) Size() protocol.ByteCount { return protocol.ByteCount(len(p.data)) }

func (p *receivedPacket) Clone() *receivedPacket {
	return &receivedPacket{
		remoteAddr: p.remoteAddr,
		rcvTime:    p.rcvTime,
		data:       p.data,
		buffer:     p.buffer,
		ecn:        p.ecn,
		info:       p.info,
	}
}

type connRunner interface {
	Add(protocol.ConnectionID, packetHandler) bool
	GetStatelessResetToken(protocol.ConnectionID) protocol.StatelessResetToken
	Retire(protocol.ConnectionID)
	Remove(protocol.ConnectionID)
	ReplaceWithClosed([]protocol.ConnectionID, protocol.Perspective, []byte)
	AddResetToken(protocol.StatelessResetToken, packetHandler)
	RemoveResetToken(protocol.StatelessResetToken)
}

type closeError struct {
	err       error
	remote    bool
	immediate bool
}

type errCloseForRecreating struct {
	nextPacketNumber protocol.PacketNumber
	nextVersion      protocol.VersionNumber
}

func (e *errCloseForRecreating) Error() string {
	return "closing connection in order to recreate it"
}

var connTracingID uint64        // to be accessed atomically
func nextConnTracingID() uint64 { return atomic.AddUint64(&connTracingID, 1) }

// A Connection is a QUIC connection
type connection struct {
	// Destination connection ID used during the handshake.
	// Used to check source connection ID on incoming packets.
	handshakeDestConnID protocol.ConnectionID
	// Set for the client. Destination connection ID used on the first Initial sent.
	origDestConnID protocol.ConnectionID
	retrySrcConnID *protocol.ConnectionID // only set for the client (and if a Retry was performed)

	srcConnIDLen int

	perspective protocol.Perspective
	version     protocol.VersionNumber
	config      *Config

	conn      sendConn
	sendQueue sender

	streamsMap      streamManager
	connIDManager   *connIDManager
	connIDGenerator *connIDGenerator

	rttStats *utils.RTTStats

	cryptoStreamManager   *cryptoStreamManager
	sentPacketHandler     ackhandler.SentPacketHandler
	receivedPacketHandler ackhandler.ReceivedPacketHandler
	retransmissionQueue   *retransmissionQueue
	framer                framer
	windowUpdateQueue     *windowUpdateQueue
	connFlowController    flowcontrol.ConnectionFlowController
	tokenStoreKey         string                    // only set for the client
	tokenGenerator        *handshake.TokenGenerator // only set for the server

	unpacker      unpacker
	frameParser   wire.FrameParser
	packer        packer
	mtuDiscoverer mtuDiscoverer // initialized when the handshake completes

	initialStream       cryptoStream
	handshakeStream     cryptoStream
	oneRTTStream        cryptoStream // only set for the server
	cryptoStreamHandler cryptoStreamHandler

	receivedPackets  chan receivedPacket
	sendingScheduled chan struct{}

	closeOnce sync.Once
	// closeChan is used to notify the run loop that it should terminate
	closeChan chan closeError

	ctx                context.Context
	ctxCancel          context.CancelCauseFunc
	handshakeCtx       context.Context
	handshakeCtxCancel context.CancelFunc

	undecryptablePackets          []receivedPacket // undecryptable packets, waiting for a change in encryption level
	undecryptablePacketsToProcess []receivedPacket

	earlyConnReadyChan chan struct{}
	sentFirstPacket    bool
	handshakeComplete  bool
	handshakeConfirmed bool

	receivedRetry       bool
	versionNegotiated   bool
	receivedFirstPacket bool

	// the minimum of the max_idle_timeout values advertised by both endpoints
	idleTimeout  time.Duration
	creationTime time.Time
	// The idle timeout is set based on the max of the time we received the last packet...
	lastPacketReceivedTime time.Time
	// ... and the time we sent a new ack-eliciting packet after receiving a packet.
	firstAckElicitingPacketAfterIdleSentTime time.Time
	// pacingDeadline is the time when the next packet should be sent
	pacingDeadline time.Time

	peerParams *wire.TransportParameters

	timer connectionTimer
	// keepAlivePingSent stores whether a keep alive PING is in flight.
	// It is reset as soon as we receive a packet from the peer.
	keepAlivePingSent bool
	keepAliveInterval time.Duration

	datagramQueue *datagramQueue

	connStateMutex sync.Mutex
	connState      ConnectionState

	logID  string
	tracer *logging.ConnectionTracer
	logger utils.Logger
}

var (
	_ Connection      = &connection{}
	_ EarlyConnection = &connection{}
	_ streamSender    = &connection{}
)

var newConnection = func(
	conn sendConn,
	runner connRunner,
	origDestConnID protocol.ConnectionID,
	retrySrcConnID *protocol.ConnectionID,
	clientDestConnID protocol.ConnectionID,
	destConnID protocol.ConnectionID,
	srcConnID protocol.ConnectionID,
	connIDGenerator ConnectionIDGenerator,
	statelessResetToken protocol.StatelessResetToken,
	conf *Config,
	tlsConf *tls.Config,
	tokenGenerator *handshake.TokenGenerator,
	clientAddressValidated bool,
	tracer *logging.ConnectionTracer,
	tracingID uint64,
	logger utils.Logger,
	v protocol.VersionNumber,
) quicConn {
	s := &connection{
		conn:                conn,
		config:              conf,
		handshakeDestConnID: destConnID,
		srcConnIDLen:        srcConnID.Len(),
		tokenGenerator:      tokenGenerator,
		oneRTTStream:        newCryptoStream(),
		perspective:         protocol.PerspectiveServer,
		tracer:              tracer,
		logger:              logger,
		version:             v,
	}
	if origDestConnID.Len() > 0 {
		s.logID = origDestConnID.String()
	} else {
		s.logID = destConnID.String()
	}
	s.connIDManager = newConnIDManager(
		destConnID,
		func(token protocol.StatelessResetToken) { runner.AddResetToken(token, s) },
		runner.RemoveResetToken,
		s.queueControlFrame,
	)
	s.connIDGenerator = newConnIDGenerator(
		srcConnID,
		&clientDestConnID,
		func(connID protocol.ConnectionID) { runner.Add(connID, s) },
		runner.GetStatelessResetToken,
		runner.Remove,
		runner.Retire,
		runner.ReplaceWithClosed,
		s.queueControlFrame,
		connIDGenerator,
	)
	s.preSetup()
	s.ctx, s.ctxCancel = context.WithCancelCause(context.WithValue(context.Background(), ConnectionTracingKey, tracingID))
	s.sentPacketHandler, s.receivedPacketHandler = ackhandler.NewAckHandler(
		0,
		getMaxPacketSize(s.conn.RemoteAddr()),
		s.rttStats,
		clientAddressValidated,
		s.conn.capabilities().ECN,
		s.perspective,
		s.tracer,
		s.logger,
	)
	s.mtuDiscoverer = newMTUDiscoverer(s.rttStats, getMaxPacketSize(s.conn.RemoteAddr()), s.sentPacketHandler.SetMaxDatagramSize)
	params := &wire.TransportParameters{
		InitialMaxStreamDataBidiLocal:   protocol.ByteCount(s.config.InitialStreamReceiveWindow),
		InitialMaxStreamDataBidiRemote:  protocol.ByteCount(s.config.InitialStreamReceiveWindow),
		InitialMaxStreamDataUni:         protocol.ByteCount(s.config.InitialStreamReceiveWindow),
		InitialMaxData:                  protocol.ByteCount(s.config.InitialConnectionReceiveWindow),
		MaxIdleTimeout:                  s.config.MaxIdleTimeout,
		MaxBidiStreamNum:                protocol.StreamNum(s.config.MaxIncomingStreams),
		MaxUniStreamNum:                 protocol.StreamNum(s.config.MaxIncomingUniStreams),
		MaxAckDelay:                     protocol.MaxAckDelayInclGranularity,
		AckDelayExponent:                protocol.AckDelayExponent,
		DisableActiveMigration:          true,
		StatelessResetToken:             &statelessResetToken,
		OriginalDestinationConnectionID: origDestConnID,
		// For interoperability with quic-go versions before May 2023, this value must be set to a value
		// different from protocol.DefaultActiveConnectionIDLimit.
		// If set to the default value, it will be omitted from the transport parameters, which will make
		// old quic-go versions interpret it as 0, instead of the default value of 2.
		// See https://github.com/quic-go/quic-go/pull/3806.
		ActiveConnectionIDLimit:   protocol.MaxActiveConnectionIDs,
		InitialSourceConnectionID: srcConnID,
		RetrySourceConnectionID:   retrySrcConnID,
	}
	if s.config.EnableDatagrams {
		params.MaxDatagramFrameSize = protocol.MaxDatagramFrameSize
	} else {
		params.MaxDatagramFrameSize = protocol.InvalidByteCount
	}
	if s.tracer != nil && s.tracer.SentTransportParameters != nil {
		s.tracer.SentTransportParameters(params)
	}
	cs := handshake.NewCryptoSetupServer(
		clientDestConnID,
		conn.LocalAddr(),
		conn.RemoteAddr(),
		params,
		tlsConf,
		conf.Allow0RTT,
		s.rttStats,
		tracer,
		logger,
		s.version,
	)
	s.cryptoStreamHandler = cs
	s.packer = newPacketPacker(srcConnID, s.connIDManager.Get, s.initialStream, s.handshakeStream, s.sentPacketHandler, s.retransmissionQueue, cs, s.framer, s.receivedPacketHandler, s.datagramQueue, s.perspective)
	s.unpacker = newPacketUnpacker(cs, s.srcConnIDLen)
	s.cryptoStreamManager = newCryptoStreamManager(cs, s.initialStream, s.handshakeStream, s.oneRTTStream)
	return s
}

// declare this as a variable, such that we can it mock it in the tests
var newClientConnection = func(
	conn sendConn,
	runner connRunner,
	destConnID protocol.ConnectionID,
	srcConnID protocol.ConnectionID,
	connIDGenerator ConnectionIDGenerator,
	conf *Config,
	tlsConf *tls.Config,
	initialPacketNumber protocol.PacketNumber,
	enable0RTT bool,
	hasNegotiatedVersion bool,
	tracer *logging.ConnectionTracer,
	tracingID uint64,
	logger utils.Logger,
	v protocol.VersionNumber,
) quicConn {
	s := &connection{
		conn:                conn,
		config:              conf,
		origDestConnID:      destConnID,
		handshakeDestConnID: destConnID,
		srcConnIDLen:        srcConnID.Len(),
		perspective:         protocol.PerspectiveClient,
		logID:               destConnID.String(),
		logger:              logger,
		tracer:              tracer,
		versionNegotiated:   hasNegotiatedVersion,
		version:             v,
	}
	s.connIDManager = newConnIDManager(
		destConnID,
		func(token protocol.StatelessResetToken) { runner.AddResetToken(token, s) },
		runner.RemoveResetToken,
		s.queueControlFrame,
	)
	s.connIDGenerator = newConnIDGenerator(
		srcConnID,
		nil,
		func(connID protocol.ConnectionID) { runner.Add(connID, s) },
		runner.GetStatelessResetToken,
		runner.Remove,
		runner.Retire,
		runner.ReplaceWithClosed,
		s.queueControlFrame,
		connIDGenerator,
	)
	s.preSetup()
	s.ctx, s.ctxCancel = context.WithCancelCause(context.WithValue(context.Background(), ConnectionTracingKey, tracingID))
	s.sentPacketHandler, s.receivedPacketHandler = ackhandler.NewAckHandler(
		initialPacketNumber,
		getMaxPacketSize(s.conn.RemoteAddr()),
		s.rttStats,
		false, // has no effect
		s.conn.capabilities().ECN,
		s.perspective,
		s.tracer,
		s.logger,
	)
	s.mtuDiscoverer = newMTUDiscoverer(s.rttStats, getMaxPacketSize(s.conn.RemoteAddr()), s.sentPacketHandler.SetMaxDatagramSize)
	oneRTTStream := newCryptoStream()
	params := &wire.TransportParameters{
		InitialMaxStreamDataBidiRemote: protocol.ByteCount(s.config.InitialStreamReceiveWindow),
		InitialMaxStreamDataBidiLocal:  protocol.ByteCount(s.config.InitialStreamReceiveWindow),
		InitialMaxStreamDataUni:        protocol.ByteCount(s.config.InitialStreamReceiveWindow),
		InitialMaxData:                 protocol.ByteCount(s.config.InitialConnectionReceiveWindow),
		MaxIdleTimeout:                 s.config.MaxIdleTimeout,
		MaxBidiStreamNum:               protocol.StreamNum(s.config.MaxIncomingStreams),
		MaxUniStreamNum:                protocol.StreamNum(s.config.MaxIncomingUniStreams),
		MaxAckDelay:                    protocol.MaxAckDelayInclGranularity,
		AckDelayExponent:               protocol.AckDelayExponent,
		DisableActiveMigration:         true,
		// For interoperability with quic-go versions before May 2023, this value must be set to a value
		// different from protocol.DefaultActiveConnectionIDLimit.
		// If set to the default value, it will be omitted from the transport parameters, which will make
		// old quic-go versions interpret it as 0, instead of the default value of 2.
		// See https://github.com/quic-go/quic-go/pull/3806.
		ActiveConnectionIDLimit:   protocol.MaxActiveConnectionIDs,
		InitialSourceConnectionID: srcConnID,
	}
	if s.config.EnableDatagrams {
		params.MaxDatagramFrameSize = protocol.MaxDatagramFrameSize
	} else {
		params.MaxDatagramFrameSize = protocol.InvalidByteCount
	}
	if s.tracer != nil && s.tracer.SentTransportParameters != nil {
		s.tracer.SentTransportParameters(params)
	}
	cs := handshake.NewCryptoSetupClient(
		destConnID,
		params,
		tlsConf,
		enable0RTT,
		s.rttStats,
		tracer,
		logger,
		s.version,
	)
	s.cryptoStreamHandler = cs
	s.cryptoStreamManager = newCryptoStreamManager(cs, s.initialStream, s.handshakeStream, oneRTTStream)
	s.unpacker = newPacketUnpacker(cs, s.srcConnIDLen)
	s.packer = newPacketPacker(srcConnID, s.connIDManager.Get, s.initialStream, s.handshakeStream, s.sentPacketHandler, s.retransmissionQueue, cs, s.framer, s.receivedPacketHandler, s.datagramQueue, s.perspective)
	if len(tlsConf.ServerName) > 0 {
		s.tokenStoreKey = tlsConf.ServerName
	} else {
		s.tokenStoreKey = conn.RemoteAddr().String()
	}
	if s.config.TokenStore != nil {
		if token := s.config.TokenStore.Pop(s.tokenStoreKey); token != nil {
			s.packer.SetToken(token.data)
		}
	}
	return s
}

func (s *connection) preSetup() {
	s.initialStream = newCryptoStream()
	s.handshakeStream = newCryptoStream()
	s.sendQueue = newSendQueue(s.conn)
	s.retransmissionQueue = newRetransmissionQueue()
	s.frameParser = wire.NewFrameParser(s.config.EnableDatagrams)
	s.rttStats = &utils.RTTStats{}
	s.connFlowController = flowcontrol.NewConnectionFlowController(
		protocol.ByteCount(s.config.InitialConnectionReceiveWindow),
		protocol.ByteCount(s.config.MaxConnectionReceiveWindow),
		s.onHasConnectionWindowUpdate,
		func(size protocol.ByteCount) bool {
			if s.config.AllowConnectionWindowIncrease == nil {
				return true
			}
			return s.config.AllowConnectionWindowIncrease(s, uint64(size))
		},
		s.rttStats,
		s.logger,
	)
	s.earlyConnReadyChan = make(chan struct{})
	s.streamsMap = newStreamsMap(
		s,
		s.newFlowController,
		uint64(s.config.MaxIncomingStreams),
		uint64(s.config.MaxIncomingUniStreams),
		s.perspective,
	)
	s.framer = newFramer(s.streamsMap)
	s.receivedPackets = make(chan receivedPacket, protocol.MaxConnUnprocessedPackets)
	s.closeChan = make(chan closeError, 1)
	s.sendingScheduled = make(chan struct{}, 1)
	s.handshakeCtx, s.handshakeCtxCancel = context.WithCancel(context.Background())

	now := time.Now()
	s.lastPacketReceivedTime = now
	s.creationTime = now

	s.windowUpdateQueue = newWindowUpdateQueue(s.streamsMap, s.connFlowController, s.framer.QueueControlFrame)
	s.datagramQueue = newDatagramQueue(s.scheduleSending, s.logger)
	s.connState.Version = s.version
}

// run the connection main loop
func (s *connection) run() error {
	var closeErr closeError
	defer func() {
		s.ctxCancel(closeErr.err)
	}()

	s.timer = *newTimer()

	if err := s.cryptoStreamHandler.StartHandshake(); err != nil {
		return err
	}
	if err := s.handleHandshakeEvents(); err != nil {
		return err
	}
	go func() {
		if err := s.sendQueue.Run(); err != nil {
			s.destroyImpl(err)
		}
	}()

	if s.perspective == protocol.PerspectiveClient {
		s.scheduleSending() // so the ClientHello actually gets sent
	}

	var sendQueueAvailable <-chan struct{}

runLoop:
	for {
		// Close immediately if requested
		select {
		case closeErr = <-s.closeChan:
			break runLoop
		default:
		}

		s.maybeResetTimer()

		var processedUndecryptablePacket bool
		if len(s.undecryptablePacketsToProcess) > 0 {
			queue := s.undecryptablePacketsToProcess
			s.undecryptablePacketsToProcess = nil
			for _, p := range queue {
				if processed := s.handlePacketImpl(p); processed {
					processedUndecryptablePacket = true
				}
				// Don't set timers and send packets if the packet made us close the connection.
				select {
				case closeErr = <-s.closeChan:
					break runLoop
				default:
				}
			}
		}
		// If we processed any undecryptable packets, jump to the resetting of the timers directly.
		if !processedUndecryptablePacket {
			select {
			case closeErr = <-s.closeChan:
				break runLoop
			case <-s.timer.Chan():
				s.timer.SetRead()
				// We do all the interesting stuff after the switch statement, so
				// nothing to see here.
			case <-s.sendingScheduled:
				// We do all the interesting stuff after the switch statement, so
				// nothing to see here.
			case <-sendQueueAvailable:
			case firstPacket := <-s.receivedPackets:
				wasProcessed := s.handlePacketImpl(firstPacket)
				// Don't set timers and send packets if the packet made us close the connection.
				select {
				case closeErr = <-s.closeChan:
					break runLoop
				default:
				}
				if s.handshakeComplete {
					// Now process all packets in the receivedPackets channel.
					// Limit the number of packets to the length of the receivedPackets channel,
					// so we eventually get a chance to send out an ACK when receiving a lot of packets.
					numPackets := len(s.receivedPackets)
				receiveLoop:
					for i := 0; i < numPackets; i++ {
						select {
						case p := <-s.receivedPackets:
							if processed := s.handlePacketImpl(p); processed {
								wasProcessed = true
							}
							select {
							case closeErr = <-s.closeChan:
								break runLoop
							default:
							}
						default:
							break receiveLoop
						}
					}
				}
				// Only reset the timers if this packet was actually processed.
				// This avoids modifying any state when handling undecryptable packets,
				// which could be injected by an attacker.
				if !wasProcessed {
					continue
				}
			}
		}

		now := time.Now()
		if timeout := s.sentPacketHandler.GetLossDetectionTimeout(); !timeout.IsZero() && timeout.Before(now) {
			// This could cause packets to be retransmitted.
			// Check it before trying to send packets.
			if err := s.sentPacketHandler.OnLossDetectionTimeout(); err != nil {
				s.closeLocal(err)
			}
		}

		if keepAliveTime := s.nextKeepAliveTime(); !keepAliveTime.IsZero() && !now.Before(keepAliveTime) {
			// send a PING frame since there is no activity in the connection
			s.logger.Debugf("Sending a keep-alive PING to keep the connection alive.")
			s.framer.QueueControlFrame(&wire.PingFrame{})
			s.keepAlivePingSent = true
		} else if !s.handshakeComplete && now.Sub(s.creationTime) >= s.config.handshakeTimeout() {
			s.destroyImpl(qerr.ErrHandshakeTimeout)
			continue
		} else {
			idleTimeoutStartTime := s.idleTimeoutStartTime()
			if (!s.handshakeComplete && now.Sub(idleTimeoutStartTime) >= s.config.HandshakeIdleTimeout) ||
				(s.handshakeComplete && now.After(s.nextIdleTimeoutTime())) {
				s.destroyImpl(qerr.ErrIdleTimeout)
				continue
			}
		}

		if s.sendQueue.WouldBlock() {
			// The send queue is still busy sending out packets.
			// Wait until there's space to enqueue new packets.
			sendQueueAvailable = s.sendQueue.Available()
			continue
		}
		if err := s.triggerSending(); err != nil {
			s.closeLocal(err)
		}
		if s.sendQueue.WouldBlock() {
			sendQueueAvailable = s.sendQueue.Available()
		} else {
			sendQueueAvailable = nil
		}
	}

	s.cryptoStreamHandler.Close()
	s.sendQueue.Close() // close the send queue before sending the CONNECTION_CLOSE
	s.handleCloseError(&closeErr)
	if s.tracer != nil && s.tracer.Close != nil {
		if e := (&errCloseForRecreating{}); !errors.As(closeErr.err, &e) {
			s.tracer.Close()
		}
	}
	s.logger.Infof("Connection %s closed.", s.logID)
	s.timer.Stop()
	return closeErr.err
}

// blocks until the early connection can be used
func (s *connection) earlyConnReady() <-chan struct{} {
	return s.earlyConnReadyChan
}

func (s *connection) HandshakeComplete() <-chan struct{} {
	return s.handshakeCtx.Done()
}

func (s *connection) Context() context.Context {
	return s.ctx
}

func (s *connection) supportsDatagrams() bool {
	return s.peerParams.MaxDatagramFrameSize > 0
}

func (s *connection) ConnectionState() ConnectionState {
	s.connStateMutex.Lock()
	defer s.connStateMutex.Unlock()
	cs := s.cryptoStreamHandler.ConnectionState()
	s.connState.TLS = cs.ConnectionState
	s.connState.Used0RTT = cs.Used0RTT
	s.connState.GSO = s.conn.capabilities().GSO
	return s.connState
}

// Time when the connection should time out
func (s *connection) nextIdleTimeoutTime() time.Time {
	idleTimeout := utils.Max(s.idleTimeout, s.rttStats.PTO(true)*3)
	return s.idleTimeoutStartTime().Add(idleTimeout)
}

// Time when the next keep-alive packet should be sent.
// It returns a zero time if no keep-alive should be sent.
func (s *connection) nextKeepAliveTime() time.Time {
	if s.config.KeepAlivePeriod == 0 || s.keepAlivePingSent || !s.firstAckElicitingPacketAfterIdleSentTime.IsZero() {
		return time.Time{}
	}
	keepAliveInterval := utils.Max(s.keepAliveInterval, s.rttStats.PTO(true)*3/2)
	return s.lastPacketReceivedTime.Add(keepAliveInterval)
}

func (s *connection) maybeResetTimer() {
	var deadline time.Time
	if !s.handshakeComplete {
		deadline = utils.MinTime(
			s.creationTime.Add(s.config.handshakeTimeout()),
			s.idleTimeoutStartTime().Add(s.config.HandshakeIdleTimeout),
		)
	} else {
		if keepAliveTime := s.nextKeepAliveTime(); !keepAliveTime.IsZero() {
			deadline = keepAliveTime
		} else {
			deadline = s.nextIdleTimeoutTime()
		}
	}

	s.timer.SetTimer(
		deadline,
		s.receivedPacketHandler.GetAlarmTimeout(),
		s.sentPacketHandler.GetLossDetectionTimeout(),
		s.pacingDeadline,
	)
}

func (s *connection) idleTimeoutStartTime() time.Time {
	return utils.MaxTime(s.lastPacketReceivedTime, s.firstAckElicitingPacketAfterIdleSentTime)
}

func (s *connection) handleHandshakeComplete() error {
	defer s.handshakeCtxCancel()
	// Once the handshake completes, we have derived 1-RTT keys.
	// There's no point in queueing undecryptable packets for later decryption anymore.
	s.undecryptablePackets = nil

	s.connIDManager.SetHandshakeComplete()
	s.connIDGenerator.SetHandshakeComplete()

	// The server applies transport parameters right away, but the client side has to wait for handshake completion.
	// During a 0-RTT connection, the client is only allowed to use the new transport parameters for 1-RTT packets.
	if s.perspective == protocol.PerspectiveClient {
		s.applyTransportParameters()
		return nil
	}

	// All these only apply to the server side.
	if err := s.handleHandshakeConfirmed(); err != nil {
		return err
	}

	ticket, err := s.cryptoStreamHandler.GetSessionTicket()
	if err != nil {
		return err
	}
	if ticket != nil { // may be nil if session tickets are disabled via tls.Config.SessionTicketsDisabled
		s.oneRTTStream.Write(ticket)
		for s.oneRTTStream.HasData() {
			s.queueControlFrame(s.oneRTTStream.PopCryptoFrame(protocol.MaxPostHandshakeCryptoFrameSize))
		}
	}
	token, err := s.tokenGenerator.NewToken(s.conn.RemoteAddr())
	if err != nil {
		return err
	}
	s.queueControlFrame(&wire.NewTokenFrame{Token: token})
	s.queueControlFrame(&wire.HandshakeDoneFrame{})
	return nil
}

func (s *connection) handleHandshakeConfirmed() error {
	if err := s.dropEncryptionLevel(protocol.EncryptionHandshake); err != nil {
		return err
	}

	s.handshakeConfirmed = true
	s.sentPacketHandler.SetHandshakeConfirmed()
	s.cryptoStreamHandler.SetHandshakeConfirmed()

	if !s.config.DisablePathMTUDiscovery && s.conn.capabilities().DF {
		maxPacketSize := s.peerParams.MaxUDPPayloadSize
		if maxPacketSize == 0 {
			maxPacketSize = protocol.MaxByteCount
		}
		s.mtuDiscoverer.Start(utils.Min(maxPacketSize, protocol.MaxPacketBufferSize))
	}
	return nil
}

func (s *connection) handlePacketImpl(rp receivedPacket) bool {
	s.sentPacketHandler.ReceivedBytes(rp.Size())

	if wire.IsVersionNegotiationPacket(rp.data) {
		s.handleVersionNegotiationPacket(rp)
		return false
	}

	var counter uint8
	var lastConnID protocol.ConnectionID
	var processed bool
	data := rp.data
	p := rp
	for len(data) > 0 {
		var destConnID protocol.ConnectionID
		if counter > 0 {
			p = *(p.Clone())
			p.data = data

			var err error
			destConnID, err = wire.ParseConnectionID(p.data, s.srcConnIDLen)
			if err != nil {
				if s.tracer != nil && s.tracer.DroppedPacket != nil {
					s.tracer.DroppedPacket(logging.PacketTypeNotDetermined, protocol.ByteCount(len(data)), logging.PacketDropHeaderParseError)
				}
				s.logger.Debugf("error parsing packet, couldn't parse connection ID: %s", err)
				break
			}
			if destConnID != lastConnID {
				if s.tracer != nil && s.tracer.DroppedPacket != nil {
					s.tracer.DroppedPacket(logging.PacketTypeNotDetermined, protocol.ByteCount(len(data)), logging.PacketDropUnknownConnectionID)
				}
				s.logger.Debugf("coalesced packet has different destination connection ID: %s, expected %s", destConnID, lastConnID)
				break
			}
		}

		if wire.IsLongHeaderPacket(p.data[0]) {
			hdr, packetData, rest, err := wire.ParsePacket(p.data)
			if err != nil {
				if s.tracer != nil && s.tracer.DroppedPacket != nil {
					dropReason := logging.PacketDropHeaderParseError
					if err == wire.ErrUnsupportedVersion {
						dropReason = logging.PacketDropUnsupportedVersion
					}
					s.tracer.DroppedPacket(logging.PacketTypeNotDetermined, protocol.ByteCount(len(data)), dropReason)
				}
				s.logger.Debugf("error parsing packet: %s", err)
				break
			}
			lastConnID = hdr.DestConnectionID

			if hdr.Version != s.version {
				if s.tracer != nil && s.tracer.DroppedPacket != nil {
					s.tracer.DroppedPacket(logging.PacketTypeFromHeader(hdr), protocol.ByteCount(len(data)), logging.PacketDropUnexpectedVersion)
				}
				s.logger.Debugf("Dropping packet with version %x. Expected %x.", hdr.Version, s.version)
				break
			}

			if counter > 0 {
				p.buffer.Split()
			}
			counter++

			// only log if this actually a coalesced packet
			if s.logger.Debug() && (counter > 1 || len(rest) > 0) {
				s.logger.Debugf("Parsed a coalesced packet. Part %d: %d bytes. Remaining: %d bytes.", counter, len(packetData), len(rest))
			}

			p.data = packetData

			if wasProcessed := s.handleLongHeaderPacket(p, hdr); wasProcessed {
				processed = true
			}
			data = rest
		} else {
			if counter > 0 {
				p.buffer.Split()
			}
			processed = s.handleShortHeaderPacket(p, destConnID)
			break
		}
	}

	// Hysteria connection migration
	// Set remote address to the address of the last received valid packet
	if s.perspective == protocol.PerspectiveServer && processed {
		// Connection migration
		s.conn.SetRemoteAddr(rp.remoteAddr)
	}

	p.buffer.MaybeRelease()
	return processed
}

func (s *connection) handleShortHeaderPacket(p receivedPacket, destConnID protocol.ConnectionID) bool {
	var wasQueued bool

	defer func() {
		// Put back the packet buffer if the packet wasn't queued for later decryption.
		if !wasQueued {
			p.buffer.Decrement()
		}
	}()

	pn, pnLen, keyPhase, data, err := s.unpacker.UnpackShortHeader(p.rcvTime, p.data)
	if err != nil {
		wasQueued = s.handleUnpackError(err, p, logging.PacketType1RTT)
		return false
	}

	if s.logger.Debug() {
		s.logger.Debugf("<- Reading packet %d (%d bytes) for connection %s, 1-RTT", pn, p.Size(), destConnID)
		wire.LogShortHeader(s.logger, destConnID, pn, pnLen, keyPhase)
	}

	if s.receivedPacketHandler.IsPotentiallyDuplicate(pn, protocol.Encryption1RTT) {
		s.logger.Debugf("Dropping (potentially) duplicate packet.")
		if s.tracer != nil && s.tracer.DroppedPacket != nil {
			s.tracer.DroppedPacket(logging.PacketType1RTT, p.Size(), logging.PacketDropDuplicate)
		}
		return false
	}

	var log func([]logging.Frame)
	if s.tracer != nil && s.tracer.ReceivedShortHeaderPacket != nil {
		log = func(frames []logging.Frame) {
			s.tracer.ReceivedShortHeaderPacket(
				&logging.ShortHeader{
					DestConnectionID: destConnID,
					PacketNumber:     pn,
					PacketNumberLen:  pnLen,
					KeyPhase:         keyPhase,
				},
				p.Size(),
				p.ecn,
				frames,
			)
		}
	}
	if err := s.handleUnpackedShortHeaderPacket(destConnID, pn, data, p.ecn, p.rcvTime, log); err != nil {
		s.closeLocal(err)
		return false
	}
	return true
}

func (s *connection) handleLongHeaderPacket(p receivedPacket, hdr *wire.Header) bool /* was the packet successfully processed */ {
	var wasQueued bool

	defer func() {
		// Put back the packet buffer if the packet wasn't queued for later decryption.
		if !wasQueued {
			p.buffer.Decrement()
		}
	}()

	if hdr.Type == protocol.PacketTypeRetry {
		return s.handleRetryPacket(hdr, p.data, p.rcvTime)
	}

	// The server can change the source connection ID with the first Handshake packet.
	// After this, all packets with a different source connection have to be ignored.
	if s.receivedFirstPacket && hdr.Type == protocol.PacketTypeInitial && hdr.SrcConnectionID != s.handshakeDestConnID {
		if s.tracer != nil && s.tracer.DroppedPacket != nil {
			s.tracer.DroppedPacket(logging.PacketTypeInitial, p.Size(), logging.PacketDropUnknownConnectionID)
		}
		s.logger.Debugf("Dropping Initial packet (%d bytes) with unexpected source connection ID: %s (expected %s)", p.Size(), hdr.SrcConnectionID, s.handshakeDestConnID)
		return false
	}
	// drop 0-RTT packets, if we are a client
	if s.perspective == protocol.PerspectiveClient && hdr.Type == protocol.PacketType0RTT {
		if s.tracer != nil && s.tracer.DroppedPacket != nil {
			s.tracer.DroppedPacket(logging.PacketType0RTT, p.Size(), logging.PacketDropKeyUnavailable)
		}
		return false
	}

	packet, err := s.unpacker.UnpackLongHeader(hdr, p.rcvTime, p.data, s.version)
	if err != nil {
		wasQueued = s.handleUnpackError(err, p, logging.PacketTypeFromHeader(hdr))
		return false
	}

	if s.logger.Debug() {
		s.logger.Debugf("<- Reading packet %d (%d bytes) for connection %s, %s", packet.hdr.PacketNumber, p.Size(), hdr.DestConnectionID, packet.encryptionLevel)
		packet.hdr.Log(s.logger)
	}

	if s.receivedPacketHandler.IsPotentiallyDuplicate(packet.hdr.PacketNumber, packet.encryptionLevel) {
		s.logger.Debugf("Dropping (potentially) duplicate packet.")
		if s.tracer != nil && s.tracer.DroppedPacket != nil {
			s.tracer.DroppedPacket(logging.PacketTypeFromHeader(hdr), p.Size(), logging.PacketDropDuplicate)
		}
		return false
	}

	if err := s.handleUnpackedLongHeaderPacket(packet, p.ecn, p.rcvTime, p.Size()); err != nil {
		s.closeLocal(err)
		return false
	}
	return true
}

func (s *connection) handleUnpackError(err error, p receivedPacket, pt logging.PacketType) (wasQueued bool) {
	switch err {
	case handshake.ErrKeysDropped:
		if s.tracer != nil && s.tracer.DroppedPacket != nil {
			s.tracer.DroppedPacket(pt, p.Size(), logging.PacketDropKeyUnavailable)
		}
		s.logger.Debugf("Dropping %s packet (%d bytes) because we already dropped the keys.", pt, p.Size())
	case handshake.ErrKeysNotYetAvailable:
		// Sealer for this encryption level not yet available.
		// Try again later.
		s.tryQueueingUndecryptablePacket(p, pt)
		return true
	case wire.ErrInvalidReservedBits:
		s.closeLocal(&qerr.TransportError{
			ErrorCode:    qerr.ProtocolViolation,
			ErrorMessage: err.Error(),
		})
	case handshake.ErrDecryptionFailed:
		// This might be a packet injected by an attacker. Drop it.
		if s.tracer != nil && s.tracer.DroppedPacket != nil {
			s.tracer.DroppedPacket(pt, p.Size(), logging.PacketDropPayloadDecryptError)
		}
		s.logger.Debugf("Dropping %s packet (%d bytes) that could not be unpacked. Error: %s", pt, p.Size(), err)
	default:
		var headerErr *headerParseError
		if errors.As(err, &headerErr) {
			// This might be a packet injected by an attacker. Drop it.
			if s.tracer != nil && s.tracer.DroppedPacket != nil {
				s.tracer.DroppedPacket(pt, p.Size(), logging.PacketDropHeaderParseError)
			}
			s.logger.Debugf("Dropping %s packet (%d bytes) for which we couldn't unpack the header. Error: %s", pt, p.Size(), err)
		} else {
			// This is an error returned by the AEAD (other than ErrDecryptionFailed).
			// For example, a PROTOCOL_VIOLATION due to key updates.
			s.closeLocal(err)
		}
	}
	return false
}

func (s *connection) handleRetryPacket(hdr *wire.Header, data []byte, rcvTime time.Time) bool /* was this a valid Retry */ {
	if s.perspective == protocol.PerspectiveServer {
		if s.tracer != nil && s.tracer.DroppedPacket != nil {
			s.tracer.DroppedPacket(logging.PacketTypeRetry, protocol.ByteCount(len(data)), logging.PacketDropUnexpectedPacket)
		}
		s.logger.Debugf("Ignoring Retry.")
		return false
	}
	if s.receivedFirstPacket {
		if s.tracer != nil && s.tracer.DroppedPacket != nil {
			s.tracer.DroppedPacket(logging.PacketTypeRetry, protocol.ByteCount(len(data)), logging.PacketDropUnexpectedPacket)
		}
		s.logger.Debugf("Ignoring Retry, since we already received a packet.")
		return false
	}
	destConnID := s.connIDManager.Get()
	if hdr.SrcConnectionID == destConnID {
		if s.tracer != nil && s.tracer.DroppedPacket != nil {
			s.tracer.DroppedPacket(logging.PacketTypeRetry, protocol.ByteCount(len(data)), logging.PacketDropUnexpectedPacket)
		}
		s.logger.Debugf("Ignoring Retry, since the server didn't change the Source Connection ID.")
		return false
	}
	// If a token is already set, this means that we already received a Retry from the server.
	// Ignore this Retry packet.
	if s.receivedRetry {
		s.logger.Debugf("Ignoring Retry, since a Retry was already received.")
		return false
	}

	tag := handshake.GetRetryIntegrityTag(data[:len(data)-16], destConnID, hdr.Version)
	if !bytes.Equal(data[len(data)-16:], tag[:]) {
		if s.tracer != nil && s.tracer.DroppedPacket != nil {
			s.tracer.DroppedPacket(logging.PacketTypeRetry, protocol.ByteCount(len(data)), logging.PacketDropPayloadDecryptError)
		}
		s.logger.Debugf("Ignoring spoofed Retry. Integrity Tag doesn't match.")
		return false
	}

	if s.logger.Debug() {
		s.logger.Debugf("<- Received Retry:")
		(&wire.ExtendedHeader{Header: *hdr}).Log(s.logger)
		s.logger.Debugf("Switching destination connection ID to: %s", hdr.SrcConnectionID)
	}
	if s.tracer != nil && s.tracer.ReceivedRetry != nil {
		s.tracer.ReceivedRetry(hdr)
	}
	newDestConnID := hdr.SrcConnectionID
	s.receivedRetry = true
	if err := s.sentPacketHandler.ResetForRetry(rcvTime); err != nil {
		s.closeLocal(err)
		return false
	}
	s.handshakeDestConnID = newDestConnID
	s.retrySrcConnID = &newDestConnID
	s.cryptoStreamHandler.ChangeConnectionID(newDestConnID)
	s.packer.SetToken(hdr.Token)
	s.connIDManager.ChangeInitialConnID(newDestConnID)
	s.scheduleSending()
	return true
}

func (s *connection) handleVersionNegotiationPacket(p receivedPacket) {
	if s.perspective == protocol.PerspectiveServer || // servers never receive version negotiation packets
		s.receivedFirstPacket || s.versionNegotiated { // ignore delayed / duplicated version negotiation packets
		if s.tracer != nil && s.tracer.DroppedPacket != nil {
			s.tracer.DroppedPacket(logging.PacketTypeVersionNegotiation, p.Size(), logging.PacketDropUnexpectedPacket)
		}
		return
	}

	src, dest, supportedVersions, err := wire.ParseVersionNegotiationPacket(p.data)
	if err != nil {
		if s.tracer != nil && s.tracer.DroppedPacket != nil {
			s.tracer.DroppedPacket(logging.PacketTypeVersionNegotiation, p.Size(), logging.PacketDropHeaderParseError)
		}
		s.logger.Debugf("Error parsing Version Negotiation packet: %s", err)
		return
	}

	for _, v := range supportedVersions {
		if v == s.version {
			if s.tracer != nil && s.tracer.DroppedPacket != nil {
				s.tracer.DroppedPacket(logging.PacketTypeVersionNegotiation, p.Size(), logging.PacketDropUnexpectedVersion)
			}
			// The Version Negotiation packet contains the version that we offered.
			// This might be a packet sent by an attacker, or it was corrupted.
			return
		}
	}

	s.logger.Infof("Received a Version Negotiation packet. Supported Versions: %s", supportedVersions)
	if s.tracer != nil && s.tracer.ReceivedVersionNegotiationPacket != nil {
		s.tracer.ReceivedVersionNegotiationPacket(dest, src, supportedVersions)
	}
	newVersion, ok := protocol.ChooseSupportedVersion(s.config.Versions, supportedVersions)
	if !ok {
		s.destroyImpl(&VersionNegotiationError{
			Ours:   s.config.Versions,
			Theirs: supportedVersions,
		})
		s.logger.Infof("No compatible QUIC version found.")
		return
	}
	if s.tracer != nil && s.tracer.NegotiatedVersion != nil {
		s.tracer.NegotiatedVersion(newVersion, s.config.Versions, supportedVersions)
	}

	s.logger.Infof("Switching to QUIC version %s.", newVersion)
	nextPN, _ := s.sentPacketHandler.PeekPacketNumber(protocol.EncryptionInitial)
	s.destroyImpl(&errCloseForRecreating{
		nextPacketNumber: nextPN,
		nextVersion:      newVersion,
	})
}

func (s *connection) handleUnpackedLongHeaderPacket(
	packet *unpackedPacket,
	ecn protocol.ECN,
	rcvTime time.Time,
	packetSize protocol.ByteCount, // only for logging
) error {
	if !s.receivedFirstPacket {
		s.receivedFirstPacket = true
		if !s.versionNegotiated && s.tracer != nil && s.tracer.NegotiatedVersion != nil {
			var clientVersions, serverVersions []protocol.VersionNumber
			switch s.perspective {
			case protocol.PerspectiveClient:
				clientVersions = s.config.Versions
			case protocol.PerspectiveServer:
				serverVersions = s.config.Versions
			}
			s.tracer.NegotiatedVersion(s.version, clientVersions, serverVersions)
		}
		// The server can change the source connection ID with the first Handshake packet.
		if s.perspective == protocol.PerspectiveClient && packet.hdr.SrcConnectionID != s.handshakeDestConnID {
			cid := packet.hdr.SrcConnectionID
			s.logger.Debugf("Received first packet. Switching destination connection ID to: %s", cid)
			s.handshakeDestConnID = cid
			s.connIDManager.ChangeInitialConnID(cid)
		}
		// We create the connection as soon as we receive the first packet from the client.
		// We do that before authenticating the packet.
		// That means that if the source connection ID was corrupted,
		// we might have created a connection with an incorrect source connection ID.
		// Once we authenticate the first packet, we need to update it.
		if s.perspective == protocol.PerspectiveServer {
			if packet.hdr.SrcConnectionID != s.handshakeDestConnID {
				s.handshakeDestConnID = packet.hdr.SrcConnectionID
				s.connIDManager.ChangeInitialConnID(packet.hdr.SrcConnectionID)
			}
			if s.tracer != nil && s.tracer.StartedConnection != nil {
				s.tracer.StartedConnection(
					s.conn.LocalAddr(),
					s.conn.RemoteAddr(),
					packet.hdr.SrcConnectionID,
					packet.hdr.DestConnectionID,
				)
			}
		}
	}

	if s.perspective == protocol.PerspectiveServer && packet.encryptionLevel == protocol.EncryptionHandshake {
		// On the server side, Initial keys are dropped as soon as the first Handshake packet is received.
		// See Section 4.9.1 of RFC 9001.
		if err := s.dropEncryptionLevel(protocol.EncryptionInitial); err != nil {
			return err
		}
	}

	s.lastPacketReceivedTime = rcvTime
	s.firstAckElicitingPacketAfterIdleSentTime = time.Time{}
	s.keepAlivePingSent = false

	var log func([]logging.Frame)
	if s.tracer != nil && s.tracer.ReceivedLongHeaderPacket != nil {
		log = func(frames []logging.Frame) {
			s.tracer.ReceivedLongHeaderPacket(packet.hdr, packetSize, ecn, frames)
		}
	}
	isAckEliciting, err := s.handleFrames(packet.data, packet.hdr.DestConnectionID, packet.encryptionLevel, log)
	if err != nil {
		return err
	}
	return s.receivedPacketHandler.ReceivedPacket(packet.hdr.PacketNumber, ecn, packet.encryptionLevel, rcvTime, isAckEliciting)
}

func (s *connection) handleUnpackedShortHeaderPacket(
	destConnID protocol.ConnectionID,
	pn protocol.PacketNumber,
	data []byte,
	ecn protocol.ECN,
	rcvTime time.Time,
	log func([]logging.Frame),
) error {
	s.lastPacketReceivedTime = rcvTime
	s.firstAckElicitingPacketAfterIdleSentTime = time.Time{}
	s.keepAlivePingSent = false

	isAckEliciting, err := s.handleFrames(data, destConnID, protocol.Encryption1RTT, log)
	if err != nil {
		return err
	}
	return s.receivedPacketHandler.ReceivedPacket(pn, ecn, protocol.Encryption1RTT, rcvTime, isAckEliciting)
}

func (s *connection) handleFrames(
	data []byte,
	destConnID protocol.ConnectionID,
	encLevel protocol.EncryptionLevel,
	log func([]logging.Frame),
) (isAckEliciting bool, _ error) {
	// Only used for tracing.
	// If we're not tracing, this slice will always remain empty.
	var frames []logging.Frame
	if log != nil {
		frames = make([]logging.Frame, 0, 4)
	}
	handshakeWasComplete := s.handshakeComplete
	var handleErr error
	for len(data) > 0 {
		l, frame, err := s.frameParser.ParseNext(data, encLevel, s.version)
		if err != nil {
			return false, err
		}
		data = data[l:]
		if frame == nil {
			break
		}
		if ackhandler.IsFrameAckEliciting(frame) {
			isAckEliciting = true
		}
		if log != nil {
			frames = append(frames, logutils.ConvertFrame(frame))
		}
		// An error occurred handling a previous frame.
		// Don't handle the current frame.
		if handleErr != nil {
			continue
		}
		if err := s.handleFrame(frame, encLevel, destConnID); err != nil {
			if log == nil {
				return false, err
			}
			// If we're logging, we need to keep parsing (but not handling) all frames.
			handleErr = err
		}
	}

	if log != nil {
		log(frames)
		if handleErr != nil {
			return false, handleErr
		}
	}

	// Handle completion of the handshake after processing all the frames.
	// This ensures that we correctly handle the following case on the server side:
	// We receive a Handshake packet that contains the CRYPTO frame that allows us to complete the handshake,
	// and an ACK serialized after that CRYPTO frame. In this case, we still want to process the ACK frame.
	if !handshakeWasComplete && s.handshakeComplete {
		if err := s.handleHandshakeComplete(); err != nil {
			return false, err
		}
	}

	return
}

func (s *connection) handleFrame(f wire.Frame, encLevel protocol.EncryptionLevel, destConnID protocol.ConnectionID) error {
	var err error
	wire.LogFrame(s.logger, f, false)
	switch frame := f.(type) {
	case *wire.CryptoFrame:
		err = s.handleCryptoFrame(frame, encLevel)
	case *wire.StreamFrame:
		err = s.handleStreamFrame(frame)
	case *wire.AckFrame:
		err = s.handleAckFrame(frame, encLevel)
	case *wire.ConnectionCloseFrame:
		s.handleConnectionCloseFrame(frame)
	case *wire.ResetStreamFrame:
		err = s.handleResetStreamFrame(frame)
	case *wire.MaxDataFrame:
		s.handleMaxDataFrame(frame)
	case *wire.MaxStreamDataFrame:
		err = s.handleMaxStreamDataFrame(frame)
	case *wire.MaxStreamsFrame:
		s.handleMaxStreamsFrame(frame)
	case *wire.DataBlockedFrame:
	case *wire.StreamDataBlockedFrame:
	case *wire.StreamsBlockedFrame:
	case *wire.StopSendingFrame:
		err = s.handleStopSendingFrame(frame)
	case *wire.PingFrame:
	case *wire.PathChallengeFrame:
		s.handlePathChallengeFrame(frame)
	case *wire.PathResponseFrame:
		// since we don't send PATH_CHALLENGEs, we don't expect PATH_RESPONSEs
		err = errors.New("unexpected PATH_RESPONSE frame")
	case *wire.NewTokenFrame:
		err = s.handleNewTokenFrame(frame)
	case *wire.NewConnectionIDFrame:
		err = s.handleNewConnectionIDFrame(frame)
	case *wire.RetireConnectionIDFrame:
		err = s.handleRetireConnectionIDFrame(frame, destConnID)
	case *wire.HandshakeDoneFrame:
		err = s.handleHandshakeDoneFrame()
	case *wire.DatagramFrame:
		err = s.handleDatagramFrame(frame)
	default:
		err = fmt.Errorf("unexpected frame type: %s", reflect.ValueOf(&frame).Elem().Type().Name())
	}
	return err
}

// handlePacket is called by the server with a new packet
func (s *connection) handlePacket(p receivedPacket) {
	// Discard packets once the amount of queued packets is larger than
	// the channel size, protocol.MaxConnUnprocessedPackets
	select {
	case s.receivedPackets <- p:
	default:
		if s.tracer != nil && s.tracer.DroppedPacket != nil {
			s.tracer.DroppedPacket(logging.PacketTypeNotDetermined, p.Size(), logging.PacketDropDOSPrevention)
		}
	}
}

func (s *connection) handleConnectionCloseFrame(frame *wire.ConnectionCloseFrame) {
	if frame.IsApplicationError {
		s.closeRemote(&qerr.ApplicationError{
			Remote:       true,
			ErrorCode:    qerr.ApplicationErrorCode(frame.ErrorCode),
			ErrorMessage: frame.ReasonPhrase,
		})
		return
	}
	s.closeRemote(&qerr.TransportError{
		Remote:       true,
		ErrorCode:    qerr.TransportErrorCode(frame.ErrorCode),
		FrameType:    frame.FrameType,
		ErrorMessage: frame.ReasonPhrase,
	})
}

func (s *connection) handleCryptoFrame(frame *wire.CryptoFrame, encLevel protocol.EncryptionLevel) error {
	if err := s.cryptoStreamManager.HandleCryptoFrame(frame, encLevel); err != nil {
		return err
	}
	return s.handleHandshakeEvents()
}

func (s *connection) handleHandshakeEvents() error {
	for {
		ev := s.cryptoStreamHandler.NextEvent()
		var err error
		switch ev.Kind {
		case handshake.EventNoEvent:
			return nil
		case handshake.EventHandshakeComplete:
			// Don't call handleHandshakeComplete yet.
			// It's advantageous to process ACK frames that might be serialized after the CRYPTO frame first.
			s.handshakeComplete = true
		case handshake.EventReceivedTransportParameters:
			err = s.handleTransportParameters(ev.TransportParameters)
		case handshake.EventRestoredTransportParameters:
			s.restoreTransportParameters(ev.TransportParameters)
			close(s.earlyConnReadyChan)
		case handshake.EventReceivedReadKeys:
			// Queue all packets for decryption that have been undecryptable so far.
			s.undecryptablePacketsToProcess = s.undecryptablePackets
			s.undecryptablePackets = nil
		case handshake.EventDiscard0RTTKeys:
			err = s.dropEncryptionLevel(protocol.Encryption0RTT)
		case handshake.EventWriteInitialData:
			_, err = s.initialStream.Write(ev.Data)
		case handshake.EventWriteHandshakeData:
			_, err = s.handshakeStream.Write(ev.Data)
		}
		if err != nil {
			return err
		}
	}
}

func (s *connection) handleStreamFrame(frame *wire.StreamFrame) error {
	str, err := s.streamsMap.GetOrOpenReceiveStream(frame.StreamID)
	if err != nil {
		return err
	}
	if str == nil {
		// Stream is closed and already garbage collected
		// ignore this StreamFrame
		return nil
	}
	return str.handleStreamFrame(frame)
}

func (s *connection) handleMaxDataFrame(frame *wire.MaxDataFrame) {
	s.connFlowController.UpdateSendWindow(frame.MaximumData)
}

func (s *connection) handleMaxStreamDataFrame(frame *wire.MaxStreamDataFrame) error {
	str, err := s.streamsMap.GetOrOpenSendStream(frame.StreamID)
	if err != nil {
		return err
	}
	if str == nil {
		// stream is closed and already garbage collected
		return nil
	}
	str.updateSendWindow(frame.MaximumStreamData)
	return nil
}

func (s *connection) handleMaxStreamsFrame(frame *wire.MaxStreamsFrame) {
	s.streamsMap.HandleMaxStreamsFrame(frame)
}

func (s *connection) handleResetStreamFrame(frame *wire.ResetStreamFrame) error {
	str, err := s.streamsMap.GetOrOpenReceiveStream(frame.StreamID)
	if err != nil {
		return err
	}
	if str == nil {
		// stream is closed and already garbage collected
		return nil
	}
	return str.handleResetStreamFrame(frame)
}

func (s *connection) handleStopSendingFrame(frame *wire.StopSendingFrame) error {
	str, err := s.streamsMap.GetOrOpenSendStream(frame.StreamID)
	if err != nil {
		return err
	}
	if str == nil {
		// stream is closed and already garbage collected
		return nil
	}
	str.handleStopSendingFrame(frame)
	return nil
}

func (s *connection) handlePathChallengeFrame(frame *wire.PathChallengeFrame) {
	s.queueControlFrame(&wire.PathResponseFrame{Data: frame.Data})
}

func (s *connection) handleNewTokenFrame(frame *wire.NewTokenFrame) error {
	if s.perspective == protocol.PerspectiveServer {
		return &qerr.TransportError{
			ErrorCode:    qerr.ProtocolViolation,
			ErrorMessage: "received NEW_TOKEN frame from the client",
		}
	}
	if s.config.TokenStore != nil {
		s.config.TokenStore.Put(s.tokenStoreKey, &ClientToken{data: frame.Token})
	}
	return nil
}

func (s *connection) handleNewConnectionIDFrame(f *wire.NewConnectionIDFrame) error {
	return s.connIDManager.Add(f)
}

func (s *connection) handleRetireConnectionIDFrame(f *wire.RetireConnectionIDFrame, destConnID protocol.ConnectionID) error {
	return s.connIDGenerator.Retire(f.SequenceNumber, destConnID)
}

func (s *connection) handleHandshakeDoneFrame() error {
	if s.perspective == protocol.PerspectiveServer {
		return &qerr.TransportError{
			ErrorCode:    qerr.ProtocolViolation,
			ErrorMessage: "received a HANDSHAKE_DONE frame",
		}
	}
	if !s.handshakeConfirmed {
		return s.handleHandshakeConfirmed()
	}
	return nil
}

func (s *connection) handleAckFrame(frame *wire.AckFrame, encLevel protocol.EncryptionLevel) error {
	acked1RTTPacket, err := s.sentPacketHandler.ReceivedAck(frame, encLevel, s.lastPacketReceivedTime)
	if err != nil {
		return err
	}
	if !acked1RTTPacket {
		return nil
	}
	// On the client side: If the packet acknowledged a 1-RTT packet, this confirms the handshake.
	// This is only possible if the ACK was sent in a 1-RTT packet.
	// This is an optimization over simply waiting for a HANDSHAKE_DONE frame, see section 4.1.2 of RFC 9001.
	if s.perspective == protocol.PerspectiveClient && !s.handshakeConfirmed {
		if err := s.handleHandshakeConfirmed(); err != nil {
			return err
		}
	}
	return s.cryptoStreamHandler.SetLargest1RTTAcked(frame.LargestAcked())
}

func (s *connection) handleDatagramFrame(f *wire.DatagramFrame) error {
	if f.Length(s.version) > protocol.MaxDatagramFrameSize {
		return &qerr.TransportError{
			ErrorCode:    qerr.ProtocolViolation,
			ErrorMessage: "DATAGRAM frame too large",
		}
	}
	s.datagramQueue.HandleDatagramFrame(f)
	return nil
}

// closeLocal closes the connection and send a CONNECTION_CLOSE containing the error
func (s *connection) closeLocal(e error) {
	s.closeOnce.Do(func() {
		if e == nil {
			s.logger.Infof("Closing connection.")
		} else {
			s.logger.Errorf("Closing connection with error: %s", e)
		}
		s.closeChan <- closeError{err: e, immediate: false, remote: false}
	})
}

// destroy closes the connection without sending the error on the wire
func (s *connection) destroy(e error) {
	s.destroyImpl(e)
	<-s.ctx.Done()
}

func (s *connection) destroyImpl(e error) {
	s.closeOnce.Do(func() {
		if nerr, ok := e.(net.Error); ok && nerr.Timeout() {
			s.logger.Errorf("Destroying connection: %s", e)
		} else {
			s.logger.Errorf("Destroying connection with error: %s", e)
		}
		s.closeChan <- closeError{err: e, immediate: true, remote: false}
	})
}

func (s *connection) closeRemote(e error) {
	s.closeOnce.Do(func() {
		s.logger.Errorf("Peer closed connection with error: %s", e)
		s.closeChan <- closeError{err: e, immediate: true, remote: true}
	})
}

// Close the connection. It sends a NO_ERROR application error.
// It waits until the run loop has stopped before returning
func (s *connection) shutdown() {
	s.closeLocal(nil)
	<-s.ctx.Done()
}

func (s *connection) CloseWithError(code ApplicationErrorCode, desc string) error {
	s.closeLocal(&qerr.ApplicationError{
		ErrorCode:    code,
		ErrorMessage: desc,
	})
	<-s.ctx.Done()
	return nil
}

func (s *connection) handleCloseError(closeErr *closeError) {
	e := closeErr.err
	if e == nil {
		e = &qerr.ApplicationError{}
	} else {
		defer func() {
			closeErr.err = e
		}()
	}

	var (
		statelessResetErr     *StatelessResetError
		versionNegotiationErr *VersionNegotiationError
		recreateErr           *errCloseForRecreating
		applicationErr        *ApplicationError
		transportErr          *TransportError
	)
	switch {
	case errors.Is(e, qerr.ErrIdleTimeout),
		errors.Is(e, qerr.ErrHandshakeTimeout),
		errors.As(e, &statelessResetErr),
		errors.As(e, &versionNegotiationErr),
		errors.As(e, &recreateErr),
		errors.As(e, &applicationErr),
		errors.As(e, &transportErr):
	default:
		e = &qerr.TransportError{
			ErrorCode:    qerr.InternalError,
			ErrorMessage: e.Error(),
		}
	}

	s.streamsMap.CloseWithError(e)
	s.connIDManager.Close()
	if s.datagramQueue != nil {
		s.datagramQueue.CloseWithError(e)
	}

	if s.tracer != nil && s.tracer.ClosedConnection != nil && !errors.As(e, &recreateErr) {
		s.tracer.ClosedConnection(e)
	}

	// If this is a remote close we're done here
	if closeErr.remote {
		s.connIDGenerator.ReplaceWithClosed(s.perspective, nil)
		return
	}
	if closeErr.immediate {
		s.connIDGenerator.RemoveAll()
		return
	}
	// Don't send out any CONNECTION_CLOSE if this is an error that occurred
	// before we even sent out the first packet.
	if s.perspective == protocol.PerspectiveClient && !s.sentFirstPacket {
		s.connIDGenerator.RemoveAll()
		return
	}
	connClosePacket, err := s.sendConnectionClose(e)
	if err != nil {
		s.logger.Debugf("Error sending CONNECTION_CLOSE: %s", err)
	}
	s.connIDGenerator.ReplaceWithClosed(s.perspective, connClosePacket)
}

func (s *connection) dropEncryptionLevel(encLevel protocol.EncryptionLevel) error {
	if s.tracer != nil && s.tracer.DroppedEncryptionLevel != nil {
		s.tracer.DroppedEncryptionLevel(encLevel)
	}
	s.sentPacketHandler.DropPackets(encLevel)
	s.receivedPacketHandler.DropPackets(encLevel)
	//nolint:exhaustive // only Initial and 0-RTT need special treatment
	switch encLevel {
	case protocol.EncryptionInitial:
		s.cryptoStreamHandler.DiscardInitialKeys()
	case protocol.Encryption0RTT:
		s.streamsMap.ResetFor0RTT()
		if err := s.connFlowController.Reset(); err != nil {
			return err
		}
		return s.framer.Handle0RTTRejection()
	}
	return s.cryptoStreamManager.Drop(encLevel)
}

// is called for the client, when restoring transport parameters saved for 0-RTT
func (s *connection) restoreTransportParameters(params *wire.TransportParameters) {
	if s.logger.Debug() {
		s.logger.Debugf("Restoring Transport Parameters: %s", params)
	}

	s.peerParams = params
	s.connIDGenerator.SetMaxActiveConnIDs(params.ActiveConnectionIDLimit)
	s.connFlowController.UpdateSendWindow(params.InitialMaxData)
	s.streamsMap.UpdateLimits(params)
	s.connStateMutex.Lock()
	s.connState.SupportsDatagrams = s.supportsDatagrams()
	s.connStateMutex.Unlock()
}

func (s *connection) handleTransportParameters(params *wire.TransportParameters) error {
	if s.tracer != nil && s.tracer.ReceivedTransportParameters != nil {
		s.tracer.ReceivedTransportParameters(params)
	}
	if err := s.checkTransportParameters(params); err != nil {
		return &qerr.TransportError{
			ErrorCode:    qerr.TransportParameterError,
			ErrorMessage: err.Error(),
		}
	}

	if s.perspective == protocol.PerspectiveClient && s.peerParams != nil && s.ConnectionState().Used0RTT && !params.ValidForUpdate(s.peerParams) {
		return &qerr.TransportError{
			ErrorCode:    qerr.ProtocolViolation,
			ErrorMessage: "server sent reduced limits after accepting 0-RTT data",
		}
	}

	s.peerParams = params
	// On the client side we have to wait for handshake completion.
	// During a 0-RTT connection, we are only allowed to use the new transport parameters for 1-RTT packets.
	if s.perspective == protocol.PerspectiveServer {
		s.applyTransportParameters()
		// On the server side, the early connection is ready as soon as we processed
		// the client's transport parameters.
		close(s.earlyConnReadyChan)
	}

	s.connStateMutex.Lock()
	s.connState.SupportsDatagrams = s.supportsDatagrams()
	s.connStateMutex.Unlock()
	return nil
}

func (s *connection) checkTransportParameters(params *wire.TransportParameters) error {
	if s.logger.Debug() {
		s.logger.Debugf("Processed Transport Parameters: %s", params)
	}

	// check the initial_source_connection_id
	if params.InitialSourceConnectionID != s.handshakeDestConnID {
		return fmt.Errorf("expected initial_source_connection_id to equal %s, is %s", s.handshakeDestConnID, params.InitialSourceConnectionID)
	}

	if s.perspective == protocol.PerspectiveServer {
		return nil
	}
	// check the original_destination_connection_id
	if params.OriginalDestinationConnectionID != s.origDestConnID {
		return fmt.Errorf("expected original_destination_connection_id to equal %s, is %s", s.origDestConnID, params.OriginalDestinationConnectionID)
	}
	if s.retrySrcConnID != nil { // a Retry was performed
		if params.RetrySourceConnectionID == nil {
			return errors.New("missing retry_source_connection_id")
		}
		if *params.RetrySourceConnectionID != *s.retrySrcConnID {
			return fmt.Errorf("expected retry_source_connection_id to equal %s, is %s", s.retrySrcConnID, *params.RetrySourceConnectionID)
		}
	} else if params.RetrySourceConnectionID != nil {
		return errors.New("received retry_source_connection_id, although no Retry was performed")
	}
	return nil
}

func (s *connection) applyTransportParameters() {
	params := s.peerParams
	// Our local idle timeout will always be > 0.
	s.idleTimeout = utils.MinNonZeroDuration(s.config.MaxIdleTimeout, params.MaxIdleTimeout)
	s.keepAliveInterval = utils.Min(s.config.KeepAlivePeriod, utils.Min(s.idleTimeout/2, protocol.MaxKeepAliveInterval))
	s.streamsMap.UpdateLimits(params)
	s.frameParser.SetAckDelayExponent(params.AckDelayExponent)
	s.connFlowController.UpdateSendWindow(params.InitialMaxData)
	s.rttStats.SetMaxAckDelay(params.MaxAckDelay)
	s.connIDGenerator.SetMaxActiveConnIDs(params.ActiveConnectionIDLimit)
	if params.StatelessResetToken != nil {
		s.connIDManager.SetStatelessResetToken(*params.StatelessResetToken)
	}
	// We don't support connection migration yet, so we don't have any use for the preferred_address.
	if params.PreferredAddress != nil {
		// Retire the connection ID.
		s.connIDManager.AddFromPreferredAddress(params.PreferredAddress.ConnectionID, params.PreferredAddress.StatelessResetToken)
	}
}

func (s *connection) triggerSending() error {
	s.pacingDeadline = time.Time{}
	now := time.Now()

	sendMode := s.sentPacketHandler.SendMode(now)
	//nolint:exhaustive // No need to handle pacing limited here.
	switch sendMode {
	case ackhandler.SendAny:
		return s.sendPackets(now)
	case ackhandler.SendNone:
		return nil
	case ackhandler.SendPacingLimited:
		deadline := s.sentPacketHandler.TimeUntilSend()
		if deadline.IsZero() {
			deadline = deadlineSendImmediately
		}
		s.pacingDeadline = deadline
		// Allow sending of an ACK if we're pacing limit.
		// This makes sure that a peer that is mostly receiving data (and thus has an inaccurate cwnd estimate)
		// sends enough ACKs to allow its peer to utilize the bandwidth.
		fallthrough
	case ackhandler.SendAck:
		// We can at most send a single ACK only packet.
		// There will only be a new ACK after receiving new packets.
		// SendAck is only returned when we're congestion limited, so we don't need to set the pacinggs timer.
		return s.maybeSendAckOnlyPacket(now)
	case ackhandler.SendPTOInitial:
		if err := s.sendProbePacket(protocol.EncryptionInitial, now); err != nil {
			return err
		}
		if s.sendQueue.WouldBlock() {
			s.scheduleSending()
			return nil
		}
		return s.triggerSending()
	case ackhandler.SendPTOHandshake:
		if err := s.sendProbePacket(protocol.EncryptionHandshake, now); err != nil {
			return err
		}
		if s.sendQueue.WouldBlock() {
			s.scheduleSending()
			return nil
		}
		return s.triggerSending()
	case ackhandler.SendPTOAppData:
		if err := s.sendProbePacket(protocol.Encryption1RTT, now); err != nil {
			return err
		}
		if s.sendQueue.WouldBlock() {
			s.scheduleSending()
			return nil
		}
		return s.triggerSending()
	default:
		return fmt.Errorf("BUG: invalid send mode %d", sendMode)
	}
}

func (s *connection) sendPackets(now time.Time) error {
	// Path MTU Discovery
	// Can't use GSO, since we need to send a single packet that's larger than our current maximum size.
	// Performance-wise, this doesn't matter, since we only send a very small (<10) number of
	// MTU probe packets per connection.
	if s.handshakeConfirmed && s.mtuDiscoverer != nil && s.mtuDiscoverer.ShouldSendProbe(now) {
		ping, size := s.mtuDiscoverer.GetPing()
		p, buf, err := s.packer.PackMTUProbePacket(ping, size, s.version)
		if err != nil {
			return err
		}
		ecn := s.sentPacketHandler.ECNMode(true)
		s.logShortHeaderPacket(p.DestConnID, p.Ack, p.Frames, p.StreamFrames, p.PacketNumber, p.PacketNumberLen, p.KeyPhase, ecn, buf.Len(), false)
		s.registerPackedShortHeaderPacket(p, ecn, now)
		s.sendQueue.Send(buf, 0, ecn)
		// This is kind of a hack. We need to trigger sending again somehow.
		s.pacingDeadline = deadlineSendImmediately
		return nil
	}

	if isBlocked, offset := s.connFlowController.IsNewlyBlocked(); isBlocked {
		s.framer.QueueControlFrame(&wire.DataBlockedFrame{MaximumData: offset})
	}
	s.windowUpdateQueue.QueueAll()
	if cf := s.cryptoStreamManager.GetPostHandshakeData(protocol.MaxPostHandshakeCryptoFrameSize); cf != nil {
		s.queueControlFrame(cf)
	}

	if !s.handshakeConfirmed {
		packet, err := s.packer.PackCoalescedPacket(false, s.mtuDiscoverer.CurrentSize(), s.version)
		if err != nil || packet == nil {
			return err
		}
		s.sentFirstPacket = true
		if err := s.sendPackedCoalescedPacket(packet, s.sentPacketHandler.ECNMode(packet.IsOnlyShortHeaderPacket()), now); err != nil {
			return err
		}
		sendMode := s.sentPacketHandler.SendMode(now)
		if sendMode == ackhandler.SendPacingLimited {
			s.resetPacingDeadline()
		} else if sendMode == ackhandler.SendAny {
			s.pacingDeadline = deadlineSendImmediately
		}
		return nil
	}

	if s.conn.capabilities().GSO {
		return s.sendPacketsWithGSO(now)
	}
	return s.sendPacketsWithoutGSO(now)
}

func (s *connection) sendPacketsWithoutGSO(now time.Time) error {
	for {
		buf := getPacketBuffer()
		ecn := s.sentPacketHandler.ECNMode(true)
		if _, err := s.appendOneShortHeaderPacket(buf, s.mtuDiscoverer.CurrentSize(), ecn, now); err != nil {
			if err == errNothingToPack {
				buf.Release()
				return nil
			}
			return err
		}

		s.sendQueue.Send(buf, 0, ecn)

		if s.sendQueue.WouldBlock() {
			return nil
		}
		sendMode := s.sentPacketHandler.SendMode(now)
		if sendMode == ackhandler.SendPacingLimited {
			s.resetPacingDeadline()
			return nil
		}
		if sendMode != ackhandler.SendAny {
			return nil
		}
		// Prioritize receiving of packets over sending out more packets.
		if len(s.receivedPackets) > 0 {
			s.pacingDeadline = deadlineSendImmediately
			return nil
		}
	}
}

func (s *connection) sendPacketsWithGSO(now time.Time) error {
	buf := getLargePacketBuffer()
	maxSize := s.mtuDiscoverer.CurrentSize()

	ecn := s.sentPacketHandler.ECNMode(true)
	for {
		var dontSendMore bool
		size, err := s.appendOneShortHeaderPacket(buf, maxSize, ecn, now)
		if err != nil {
			if err != errNothingToPack {
				return err
			}
			if buf.Len() == 0 {
				buf.Release()
				return nil
			}
			dontSendMore = true
		}

		if !dontSendMore {
			sendMode := s.sentPacketHandler.SendMode(now)
			if sendMode == ackhandler.SendPacingLimited {
				s.resetPacingDeadline()
			}
			if sendMode != ackhandler.SendAny {
				dontSendMore = true
			}
		}

		// Don't send more packets in this batch if they require a different ECN marking than the previous ones.
		nextECN := s.sentPacketHandler.ECNMode(true)

		// Append another packet if
		// 1. The congestion controller and pacer allow sending more
		// 2. The last packet appended was a full-size packet
		// 3. The next packet will have the same ECN marking
		// 4. We still have enough space for another full-size packet in the buffer
		if !dontSendMore && size == maxSize && nextECN == ecn && buf.Len()+maxSize <= buf.Cap() {
			continue
		}

		s.sendQueue.Send(buf, uint16(maxSize), ecn)

		if dontSendMore {
			return nil
		}
		if s.sendQueue.WouldBlock() {
			return nil
		}

		// Prioritize receiving of packets over sending out more packets.
		if len(s.receivedPackets) > 0 {
			s.pacingDeadline = deadlineSendImmediately
			return nil
		}

		buf = getLargePacketBuffer()
	}
}

func (s *connection) resetPacingDeadline() {
	deadline := s.sentPacketHandler.TimeUntilSend()
	if deadline.IsZero() {
		deadline = deadlineSendImmediately
	}
	s.pacingDeadline = deadline
}

func (s *connection) maybeSendAckOnlyPacket(now time.Time) error {
	if !s.handshakeConfirmed {
		ecn := s.sentPacketHandler.ECNMode(false)
		packet, err := s.packer.PackCoalescedPacket(true, s.mtuDiscoverer.CurrentSize(), s.version)
		if err != nil {
			return err
		}
		if packet == nil {
			return nil
		}
		return s.sendPackedCoalescedPacket(packet, ecn, time.Now())
	}

	ecn := s.sentPacketHandler.ECNMode(true)
	p, buf, err := s.packer.PackAckOnlyPacket(s.mtuDiscoverer.CurrentSize(), s.version)
	if err != nil {
		if err == errNothingToPack {
			return nil
		}
		return err
	}
	s.logShortHeaderPacket(p.DestConnID, p.Ack, p.Frames, p.StreamFrames, p.PacketNumber, p.PacketNumberLen, p.KeyPhase, ecn, buf.Len(), false)
	s.registerPackedShortHeaderPacket(p, ecn, now)
	s.sendQueue.Send(buf, 0, ecn)
	return nil
}

func (s *connection) sendProbePacket(encLevel protocol.EncryptionLevel, now time.Time) error {
	// Queue probe packets until we actually send out a packet,
	// or until there are no more packets to queue.
	var packet *coalescedPacket
	for {
		if wasQueued := s.sentPacketHandler.QueueProbePacket(encLevel); !wasQueued {
			break
		}
		var err error
		packet, err = s.packer.MaybePackProbePacket(encLevel, s.mtuDiscoverer.CurrentSize(), s.version)
		if err != nil {
			return err
		}
		if packet != nil {
			break
		}
	}
	if packet == nil {
		s.retransmissionQueue.AddPing(encLevel)
		var err error
		packet, err = s.packer.MaybePackProbePacket(encLevel, s.mtuDiscoverer.CurrentSize(), s.version)
		if err != nil {
			return err
		}
	}
	if packet == nil || (len(packet.longHdrPackets) == 0 && packet.shortHdrPacket == nil) {
		return fmt.Errorf("connection BUG: couldn't pack %s probe packet", encLevel)
	}
	return s.sendPackedCoalescedPacket(packet, s.sentPacketHandler.ECNMode(packet.IsOnlyShortHeaderPacket()), now)
}

// appendOneShortHeaderPacket appends a new packet to the given packetBuffer.
// If there was nothing to pack, the returned size is 0.
func (s *connection) appendOneShortHeaderPacket(buf *packetBuffer, maxSize protocol.ByteCount, ecn protocol.ECN, now time.Time) (protocol.ByteCount, error) {
	startLen := buf.Len()
	p, err := s.packer.AppendPacket(buf, maxSize, s.version)
	if err != nil {
		return 0, err
	}
	size := buf.Len() - startLen
	s.logShortHeaderPacket(p.DestConnID, p.Ack, p.Frames, p.StreamFrames, p.PacketNumber, p.PacketNumberLen, p.KeyPhase, ecn, size, false)
	s.registerPackedShortHeaderPacket(p, ecn, now)
	return size, nil
}

func (s *connection) registerPackedShortHeaderPacket(p shortHeaderPacket, ecn protocol.ECN, now time.Time) {
	if s.firstAckElicitingPacketAfterIdleSentTime.IsZero() && (len(p.StreamFrames) > 0 || ackhandler.HasAckElicitingFrames(p.Frames)) {
		s.firstAckElicitingPacketAfterIdleSentTime = now
	}

	largestAcked := protocol.InvalidPacketNumber
	if p.Ack != nil {
		largestAcked = p.Ack.LargestAcked()
	}
	s.sentPacketHandler.SentPacket(now, p.PacketNumber, largestAcked, p.StreamFrames, p.Frames, protocol.Encryption1RTT, ecn, p.Length, p.IsPathMTUProbePacket)
	s.connIDManager.SentPacket()
}

func (s *connection) sendPackedCoalescedPacket(packet *coalescedPacket, ecn protocol.ECN, now time.Time) error {
	s.logCoalescedPacket(packet, ecn)
	for _, p := range packet.longHdrPackets {
		if s.firstAckElicitingPacketAfterIdleSentTime.IsZero() && p.IsAckEliciting() {
			s.firstAckElicitingPacketAfterIdleSentTime = now
		}
		largestAcked := protocol.InvalidPacketNumber
		if p.ack != nil {
			largestAcked = p.ack.LargestAcked()
		}
		s.sentPacketHandler.SentPacket(now, p.header.PacketNumber, largestAcked, p.streamFrames, p.frames, p.EncryptionLevel(), ecn, p.length, false)
		if s.perspective == protocol.PerspectiveClient && p.EncryptionLevel() == protocol.EncryptionHandshake {
			// On the client side, Initial keys are dropped as soon as the first Handshake packet is sent.
			// See Section 4.9.1 of RFC 9001.
			if err := s.dropEncryptionLevel(protocol.EncryptionInitial); err != nil {
				return err
			}
		}
	}
	if p := packet.shortHdrPacket; p != nil {
		if s.firstAckElicitingPacketAfterIdleSentTime.IsZero() && p.IsAckEliciting() {
			s.firstAckElicitingPacketAfterIdleSentTime = now
		}
		largestAcked := protocol.InvalidPacketNumber
		if p.Ack != nil {
			largestAcked = p.Ack.LargestAcked()
		}
		s.sentPacketHandler.SentPacket(now, p.PacketNumber, largestAcked, p.StreamFrames, p.Frames, protocol.Encryption1RTT, ecn, p.Length, p.IsPathMTUProbePacket)
	}
	s.connIDManager.SentPacket()
	s.sendQueue.Send(packet.buffer, 0, ecn)
	return nil
}

func (s *connection) sendConnectionClose(e error) ([]byte, error) {
	var packet *coalescedPacket
	var err error
	var transportErr *qerr.TransportError
	var applicationErr *qerr.ApplicationError
	if errors.As(e, &transportErr) {
		packet, err = s.packer.PackConnectionClose(transportErr, s.mtuDiscoverer.CurrentSize(), s.version)
	} else if errors.As(e, &applicationErr) {
		packet, err = s.packer.PackApplicationClose(applicationErr, s.mtuDiscoverer.CurrentSize(), s.version)
	} else {
		packet, err = s.packer.PackConnectionClose(&qerr.TransportError{
			ErrorCode:    qerr.InternalError,
			ErrorMessage: fmt.Sprintf("connection BUG: unspecified error type (msg: %s)", e.Error()),
		}, s.mtuDiscoverer.CurrentSize(), s.version)
	}
	if err != nil {
		return nil, err
	}
	ecn := s.sentPacketHandler.ECNMode(packet.IsOnlyShortHeaderPacket())
	s.logCoalescedPacket(packet, ecn)
	return packet.buffer.Data, s.conn.Write(packet.buffer.Data, 0, ecn)
}

func (s *connection) logLongHeaderPacket(p *longHeaderPacket, ecn protocol.ECN) {
	// quic-go logging
	if s.logger.Debug() {
		p.header.Log(s.logger)
		if p.ack != nil {
			wire.LogFrame(s.logger, p.ack, true)
		}
		for _, frame := range p.frames {
			wire.LogFrame(s.logger, frame.Frame, true)
		}
		for _, frame := range p.streamFrames {
			wire.LogFrame(s.logger, frame.Frame, true)
		}
	}

	// tracing
	if s.tracer != nil && s.tracer.SentLongHeaderPacket != nil {
		frames := make([]logging.Frame, 0, len(p.frames))
		for _, f := range p.frames {
			frames = append(frames, logutils.ConvertFrame(f.Frame))
		}
		for _, f := range p.streamFrames {
			frames = append(frames, logutils.ConvertFrame(f.Frame))
		}
		var ack *logging.AckFrame
		if p.ack != nil {
			ack = logutils.ConvertAckFrame(p.ack)
		}
		s.tracer.SentLongHeaderPacket(p.header, p.length, ecn, ack, frames)
	}
}

func (s *connection) logShortHeaderPacket(
	destConnID protocol.ConnectionID,
	ackFrame *wire.AckFrame,
	frames []ackhandler.Frame,
	streamFrames []ackhandler.StreamFrame,
	pn protocol.PacketNumber,
	pnLen protocol.PacketNumberLen,
	kp protocol.KeyPhaseBit,
	ecn protocol.ECN,
	size protocol.ByteCount,
	isCoalesced bool,
) {
	if s.logger.Debug() && !isCoalesced {
		s.logger.Debugf("-> Sending packet %d (%d bytes) for connection %s, 1-RTT (ECN: %s)", pn, size, s.logID, ecn)
	}
	// quic-go logging
	if s.logger.Debug() {
		wire.LogShortHeader(s.logger, destConnID, pn, pnLen, kp)
		if ackFrame != nil {
			wire.LogFrame(s.logger, ackFrame, true)
		}
		for _, f := range frames {
			wire.LogFrame(s.logger, f.Frame, true)
		}
		for _, f := range streamFrames {
			wire.LogFrame(s.logger, f.Frame, true)
		}
	}

	// tracing
	if s.tracer != nil && s.tracer.SentShortHeaderPacket != nil {
		fs := make([]logging.Frame, 0, len(frames)+len(streamFrames))
		for _, f := range frames {
			fs = append(fs, logutils.ConvertFrame(f.Frame))
		}
		for _, f := range streamFrames {
			fs = append(fs, logutils.ConvertFrame(f.Frame))
		}
		var ack *logging.AckFrame
		if ackFrame != nil {
			ack = logutils.ConvertAckFrame(ackFrame)
		}
		s.tracer.SentShortHeaderPacket(
			&logging.ShortHeader{
				DestConnectionID: destConnID,
				PacketNumber:     pn,
				PacketNumberLen:  pnLen,
				KeyPhase:         kp,
			},
			size,
			ecn,
			ack,
			fs,
		)
	}
}

func (s *connection) logCoalescedPacket(packet *coalescedPacket, ecn protocol.ECN) {
	if s.logger.Debug() {
		// There's a short period between dropping both Initial and Handshake keys and completion of the handshake,
		// during which we might call PackCoalescedPacket but just pack a short header packet.
		if len(packet.longHdrPackets) == 0 && packet.shortHdrPacket != nil {
			s.logShortHeaderPacket(
				packet.shortHdrPacket.DestConnID,
				packet.shortHdrPacket.Ack,
				packet.shortHdrPacket.Frames,
				packet.shortHdrPacket.StreamFrames,
				packet.shortHdrPacket.PacketNumber,
				packet.shortHdrPacket.PacketNumberLen,
				packet.shortHdrPacket.KeyPhase,
				ecn,
				packet.shortHdrPacket.Length,
				false,
			)
			return
		}
		if len(packet.longHdrPackets) > 1 {
			s.logger.Debugf("-> Sending coalesced packet (%d parts, %d bytes) for connection %s", len(packet.longHdrPackets), packet.buffer.Len(), s.logID)
		} else {
			s.logger.Debugf("-> Sending packet %d (%d bytes) for connection %s, %s", packet.longHdrPackets[0].header.PacketNumber, packet.buffer.Len(), s.logID, packet.longHdrPackets[0].EncryptionLevel())
		}
	}
	for _, p := range packet.longHdrPackets {
		s.logLongHeaderPacket(p, ecn)
	}
	if p := packet.shortHdrPacket; p != nil {
		s.logShortHeaderPacket(p.DestConnID, p.Ack, p.Frames, p.StreamFrames, p.PacketNumber, p.PacketNumberLen, p.KeyPhase, ecn, p.Length, true)
	}
}

// AcceptStream returns the next stream openend by the peer
func (s *connection) AcceptStream(ctx context.Context) (Stream, error) {
	return s.streamsMap.AcceptStream(ctx)
}

func (s *connection) AcceptUniStream(ctx context.Context) (ReceiveStream, error) {
	return s.streamsMap.AcceptUniStream(ctx)
}

// OpenStream opens a stream
func (s *connection) OpenStream() (Stream, error) {
	return s.streamsMap.OpenStream()
}

func (s *connection) OpenStreamSync(ctx context.Context) (Stream, error) {
	return s.streamsMap.OpenStreamSync(ctx)
}

func (s *connection) OpenUniStream() (SendStream, error) {
	return s.streamsMap.OpenUniStream()
}

func (s *connection) OpenUniStreamSync(ctx context.Context) (SendStream, error) {
	return s.streamsMap.OpenUniStreamSync(ctx)
}

func (s *connection) newFlowController(id protocol.StreamID) flowcontrol.StreamFlowController {
	initialSendWindow := s.peerParams.InitialMaxStreamDataUni
	if id.Type() == protocol.StreamTypeBidi {
		if id.InitiatedBy() == s.perspective {
			initialSendWindow = s.peerParams.InitialMaxStreamDataBidiRemote
		} else {
			initialSendWindow = s.peerParams.InitialMaxStreamDataBidiLocal
		}
	}
	return flowcontrol.NewStreamFlowController(
		id,
		s.connFlowController,
		protocol.ByteCount(s.config.InitialStreamReceiveWindow),
		protocol.ByteCount(s.config.MaxStreamReceiveWindow),
		initialSendWindow,
		s.onHasStreamWindowUpdate,
		s.rttStats,
		s.logger,
	)
}

// scheduleSending signals that we have data for sending
func (s *connection) scheduleSending() {
	select {
	case s.sendingScheduled <- struct{}{}:
	default:
	}
}

// tryQueueingUndecryptablePacket queues a packet for which we're missing the decryption keys.
// The logging.PacketType is only used for logging purposes.
func (s *connection) tryQueueingUndecryptablePacket(p receivedPacket, pt logging.PacketType) {
	if s.handshakeComplete {
		panic("shouldn't queue undecryptable packets after handshake completion")
	}
	if len(s.undecryptablePackets)+1 > protocol.MaxUndecryptablePackets {
		if s.tracer != nil && s.tracer.DroppedPacket != nil {
			s.tracer.DroppedPacket(pt, p.Size(), logging.PacketDropDOSPrevention)
		}
		s.logger.Infof("Dropping undecryptable packet (%d bytes). Undecryptable packet queue full.", p.Size())
		return
	}
	s.logger.Infof("Queueing packet (%d bytes) for later decryption", p.Size())
	if s.tracer != nil && s.tracer.BufferedPacket != nil {
		s.tracer.BufferedPacket(pt, p.Size())
	}
	s.undecryptablePackets = append(s.undecryptablePackets, p)
}

func (s *connection) queueControlFrame(f wire.Frame) {
	s.framer.QueueControlFrame(f)
	s.scheduleSending()
}

func (s *connection) onHasStreamWindowUpdate(id protocol.StreamID) {
	s.windowUpdateQueue.AddStream(id)
	s.scheduleSending()
}

func (s *connection) onHasConnectionWindowUpdate() {
	s.windowUpdateQueue.AddConnection()
	s.scheduleSending()
}

func (s *connection) onHasStreamData(id protocol.StreamID) {
	s.framer.AddActiveStream(id)
	s.scheduleSending()
}

func (s *connection) onStreamCompleted(id protocol.StreamID) {
	if err := s.streamsMap.DeleteStream(id); err != nil {
		s.closeLocal(err)
	}
}

<<<<<<< HEAD
func (s *connection) SendDatagram(p []byte) error {
=======
type ErrMessageTooLarge int

func (e ErrMessageTooLarge) Error() string {
	return fmt.Sprintf("message too large (maximum: %d bytes)", e)
}

func (s *connection) SendMessage(p []byte) error {
>>>>>>> 2fb99b65
	if !s.supportsDatagrams() {
		return errors.New("datagram support disabled")
	}

	f := &wire.DatagramFrame{DataLenPresent: true}
	maxDataLen := f.MaxDataLen(s.peerParams.MaxDatagramFrameSize, s.version)
	if protocol.ByteCount(len(p)) > maxDataLen {
		return ErrMessageTooLarge(maxDataLen)
	}
	f.Data = make([]byte, len(p))
	copy(f.Data, p)
	return s.datagramQueue.AddAndWait(f)
}

func (s *connection) ReceiveDatagram(ctx context.Context) ([]byte, error) {
	if !s.config.EnableDatagrams {
		return nil, errors.New("datagram support disabled")
	}
	return s.datagramQueue.Receive(ctx)
}

func (s *connection) LocalAddr() net.Addr {
	return s.conn.LocalAddr()
}

func (s *connection) RemoteAddr() net.Addr {
	return s.conn.RemoteAddr()
}

func (s *connection) getPerspective() protocol.Perspective {
	return s.perspective
}

func (s *connection) GetVersion() protocol.VersionNumber {
	return s.version
}

func (s *connection) NextConnection() Connection {
	<-s.HandshakeComplete()
	s.streamsMap.UseResetMaps()
	return s
}

func (s *connection) SetCongestionControl(cc congestion.CongestionControl) {
	s.sentPacketHandler.SetCongestionControl(cc)
}<|MERGE_RESOLUTION|>--- conflicted
+++ resolved
@@ -2351,17 +2351,13 @@
 	}
 }
 
-<<<<<<< HEAD
-func (s *connection) SendDatagram(p []byte) error {
-=======
 type ErrMessageTooLarge int
 
 func (e ErrMessageTooLarge) Error() string {
 	return fmt.Sprintf("message too large (maximum: %d bytes)", e)
 }
 
-func (s *connection) SendMessage(p []byte) error {
->>>>>>> 2fb99b65
+func (s *connection) SendDatagram(p []byte) error {
 	if !s.supportsDatagrams() {
 		return errors.New("datagram support disabled")
 	}

package quic

import (
	"bytes"
	"context"
	"crypto/tls"
	"errors"
	"fmt"
	"io"
	"net"
	"reflect"
	"sync"
	"sync/atomic"
	"time"

	"github.com/quic-go/quic-go/congestion"
	"github.com/quic-go/quic-go/internal/ackhandler"
	"github.com/quic-go/quic-go/internal/flowcontrol"
	"github.com/quic-go/quic-go/internal/handshake"
	"github.com/quic-go/quic-go/internal/logutils"
	"github.com/quic-go/quic-go/internal/protocol"
	"github.com/quic-go/quic-go/internal/qerr"
	"github.com/quic-go/quic-go/internal/utils"
	"github.com/quic-go/quic-go/internal/wire"
	"github.com/quic-go/quic-go/logging"
)

type unpacker interface {
	UnpackLongHeader(hdr *wire.Header, rcvTime time.Time, data []byte, v protocol.VersionNumber) (*unpackedPacket, error)
	UnpackShortHeader(rcvTime time.Time, data []byte) (protocol.PacketNumber, protocol.PacketNumberLen, protocol.KeyPhaseBit, []byte, error)
}

type streamGetter interface {
	GetOrOpenReceiveStream(protocol.StreamID) (receiveStreamI, error)
	GetOrOpenSendStream(protocol.StreamID) (sendStreamI, error)
}

type streamManager interface {
	GetOrOpenSendStream(protocol.StreamID) (sendStreamI, error)
	GetOrOpenReceiveStream(protocol.StreamID) (receiveStreamI, error)
	OpenStream() (Stream, error)
	OpenUniStream() (SendStream, error)
	OpenStreamSync(context.Context) (Stream, error)
	OpenUniStreamSync(context.Context) (SendStream, error)
	AcceptStream(context.Context) (Stream, error)
	AcceptUniStream(context.Context) (ReceiveStream, error)
	DeleteStream(protocol.StreamID) error
	UpdateLimits(*wire.TransportParameters)
	HandleMaxStreamsFrame(*wire.MaxStreamsFrame)
	CloseWithError(error)
	ResetFor0RTT()
	UseResetMaps()
}

type cryptoStreamHandler interface {
	StartHandshake() error
	ChangeConnectionID(protocol.ConnectionID)
	SetLargest1RTTAcked(protocol.PacketNumber) error
	SetHandshakeConfirmed()
	GetSessionTicket() ([]byte, error)
	NextEvent() handshake.Event
	DiscardInitialKeys()
	io.Closer
	ConnectionState() handshake.ConnectionState
}

type receivedPacket struct {
	buffer *packetBuffer

	remoteAddr net.Addr
	rcvTime    time.Time
	data       []byte

	ecn protocol.ECN

	info packetInfo // only valid if the contained IP address is valid
}

func (p *receivedPacket) Size() protocol.ByteCount { return protocol.ByteCount(len(p.data)) }

func (p *receivedPacket) Clone() *receivedPacket {
	return &receivedPacket{
		remoteAddr: p.remoteAddr,
		rcvTime:    p.rcvTime,
		data:       p.data,
		buffer:     p.buffer,
		ecn:        p.ecn,
		info:       p.info,
	}
}

type connRunner interface {
	Add(protocol.ConnectionID, packetHandler) bool
	GetStatelessResetToken(protocol.ConnectionID) protocol.StatelessResetToken
	Retire(protocol.ConnectionID)
	Remove(protocol.ConnectionID)
	ReplaceWithClosed([]protocol.ConnectionID, protocol.Perspective, []byte)
	AddResetToken(protocol.StatelessResetToken, packetHandler)
	RemoveResetToken(protocol.StatelessResetToken)
}

type closeError struct {
	err       error
	remote    bool
	immediate bool
}

type errCloseForRecreating struct {
	nextPacketNumber protocol.PacketNumber
	nextVersion      protocol.VersionNumber
}

func (e *errCloseForRecreating) Error() string {
	return "closing connection in order to recreate it"
}

var connTracingID uint64        // to be accessed atomically
func nextConnTracingID() uint64 { return atomic.AddUint64(&connTracingID, 1) }

// A Connection is a QUIC connection
type connection struct {
	// Destination connection ID used during the handshake.
	// Used to check source connection ID on incoming packets.
	handshakeDestConnID protocol.ConnectionID
	// Set for the client. Destination connection ID used on the first Initial sent.
	origDestConnID protocol.ConnectionID
	retrySrcConnID *protocol.ConnectionID // only set for the client (and if a Retry was performed)

	srcConnIDLen int

	perspective protocol.Perspective
	version     protocol.VersionNumber
	config      *Config

	conn      sendConn
	sendQueue sender

	streamsMap      streamManager
	connIDManager   *connIDManager
	connIDGenerator *connIDGenerator

	rttStats *utils.RTTStats

	cryptoStreamManager   *cryptoStreamManager
	sentPacketHandler     ackhandler.SentPacketHandler
	receivedPacketHandler ackhandler.ReceivedPacketHandler
	retransmissionQueue   *retransmissionQueue
	framer                framer
	windowUpdateQueue     *windowUpdateQueue
	connFlowController    flowcontrol.ConnectionFlowController
	tokenStoreKey         string                    // only set for the client
	tokenGenerator        *handshake.TokenGenerator // only set for the server

	unpacker      unpacker
	frameParser   wire.FrameParser
	packer        packer
	mtuDiscoverer mtuDiscoverer // initialized when the handshake completes

	initialStream       cryptoStream
	handshakeStream     cryptoStream
	oneRTTStream        cryptoStream // only set for the server
	cryptoStreamHandler cryptoStreamHandler

	receivedPackets  chan receivedPacket
	sendingScheduled chan struct{}

	closeOnce sync.Once
	// closeChan is used to notify the run loop that it should terminate
	closeChan chan closeError

	ctx                context.Context
	ctxCancel          context.CancelCauseFunc
	handshakeCtx       context.Context
	handshakeCtxCancel context.CancelFunc

	undecryptablePackets          []receivedPacket // undecryptable packets, waiting for a change in encryption level
	undecryptablePacketsToProcess []receivedPacket

	earlyConnReadyChan chan struct{}
	sentFirstPacket    bool
	handshakeComplete  bool
	handshakeConfirmed bool

	receivedRetry       bool
	versionNegotiated   bool
	receivedFirstPacket bool

	// the minimum of the max_idle_timeout values advertised by both endpoints
	idleTimeout  time.Duration
	creationTime time.Time
	// The idle timeout is set based on the max of the time we received the last packet...
	lastPacketReceivedTime time.Time
	// ... and the time we sent a new ack-eliciting packet after receiving a packet.
	firstAckElicitingPacketAfterIdleSentTime time.Time
	// pacingDeadline is the time when the next packet should be sent
	pacingDeadline time.Time

	peerParams *wire.TransportParameters

	timer connectionTimer
	// keepAlivePingSent stores whether a keep alive PING is in flight.
	// It is reset as soon as we receive a packet from the peer.
	keepAlivePingSent bool
	keepAliveInterval time.Duration

	datagramQueue *datagramQueue

	connStateMutex sync.Mutex
	connState      ConnectionState

	logID  string
	tracer *logging.ConnectionTracer
	logger utils.Logger
}

var (
	_ Connection      = &connection{}
	_ EarlyConnection = &connection{}
	_ streamSender    = &connection{}
)

var newConnection = func(
	conn sendConn,
	runner connRunner,
	origDestConnID protocol.ConnectionID,
	retrySrcConnID *protocol.ConnectionID,
	clientDestConnID protocol.ConnectionID,
	destConnID protocol.ConnectionID,
	srcConnID protocol.ConnectionID,
	connIDGenerator ConnectionIDGenerator,
	statelessResetToken protocol.StatelessResetToken,
	conf *Config,
	tlsConf *tls.Config,
	tokenGenerator *handshake.TokenGenerator,
	clientAddressValidated bool,
	tracer *logging.ConnectionTracer,
	tracingID uint64,
	logger utils.Logger,
	v protocol.VersionNumber,
) quicConn {
	s := &connection{
		conn:                conn,
		config:              conf,
		handshakeDestConnID: destConnID,
		srcConnIDLen:        srcConnID.Len(),
		tokenGenerator:      tokenGenerator,
		oneRTTStream:        newCryptoStream(),
		perspective:         protocol.PerspectiveServer,
		tracer:              tracer,
		logger:              logger,
		version:             v,
	}
	if origDestConnID.Len() > 0 {
		s.logID = origDestConnID.String()
	} else {
		s.logID = destConnID.String()
	}
	s.connIDManager = newConnIDManager(
		destConnID,
		func(token protocol.StatelessResetToken) { runner.AddResetToken(token, s) },
		runner.RemoveResetToken,
		s.queueControlFrame,
	)
	s.connIDGenerator = newConnIDGenerator(
		srcConnID,
		&clientDestConnID,
		func(connID protocol.ConnectionID) { runner.Add(connID, s) },
		runner.GetStatelessResetToken,
		runner.Remove,
		runner.Retire,
		runner.ReplaceWithClosed,
		s.queueControlFrame,
		connIDGenerator,
	)
	s.preSetup()
	s.ctx, s.ctxCancel = context.WithCancelCause(context.WithValue(context.Background(), ConnectionTracingKey, tracingID))
	s.sentPacketHandler, s.receivedPacketHandler = ackhandler.NewAckHandler(
		0,
		getMaxPacketSize(s.conn.RemoteAddr()),
		s.rttStats,
		clientAddressValidated,
		s.conn.capabilities().ECN,
		s.perspective,
		s.tracer,
		s.logger,
	)
	s.mtuDiscoverer = newMTUDiscoverer(s.rttStats, getMaxPacketSize(s.conn.RemoteAddr()), s.sentPacketHandler.SetMaxDatagramSize)
	params := &wire.TransportParameters{
		InitialMaxStreamDataBidiLocal:   protocol.ByteCount(s.config.InitialStreamReceiveWindow),
		InitialMaxStreamDataBidiRemote:  protocol.ByteCount(s.config.InitialStreamReceiveWindow),
		InitialMaxStreamDataUni:         protocol.ByteCount(s.config.InitialStreamReceiveWindow),
		InitialMaxData:                  protocol.ByteCount(s.config.InitialConnectionReceiveWindow),
		MaxIdleTimeout:                  s.config.MaxIdleTimeout,
		MaxBidiStreamNum:                protocol.StreamNum(s.config.MaxIncomingStreams),
		MaxUniStreamNum:                 protocol.StreamNum(s.config.MaxIncomingUniStreams),
		MaxAckDelay:                     protocol.MaxAckDelayInclGranularity,
		AckDelayExponent:                protocol.AckDelayExponent,
		DisableActiveMigration:          true,
		StatelessResetToken:             &statelessResetToken,
		OriginalDestinationConnectionID: origDestConnID,
		// For interoperability with quic-go versions before May 2023, this value must be set to a value
		// different from protocol.DefaultActiveConnectionIDLimit.
		// If set to the default value, it will be omitted from the transport parameters, which will make
		// old quic-go versions interpret it as 0, instead of the default value of 2.
		// See https://github.com/quic-go/quic-go/pull/3806.
		ActiveConnectionIDLimit:   protocol.MaxActiveConnectionIDs,
		InitialSourceConnectionID: srcConnID,
		RetrySourceConnectionID:   retrySrcConnID,
	}
	if s.config.EnableDatagrams {
		params.MaxDatagramFrameSize = wire.MaxDatagramSize
	} else {
		params.MaxDatagramFrameSize = protocol.InvalidByteCount
	}
	if s.tracer != nil && s.tracer.SentTransportParameters != nil {
		s.tracer.SentTransportParameters(params)
	}
	cs := handshake.NewCryptoSetupServer(
		clientDestConnID,
		conn.LocalAddr(),
		conn.RemoteAddr(),
		params,
		tlsConf,
		conf.Allow0RTT,
		s.rttStats,
		tracer,
		logger,
		s.version,
	)
	s.cryptoStreamHandler = cs
	s.packer = newPacketPacker(srcConnID, s.connIDManager.Get, s.initialStream, s.handshakeStream, s.sentPacketHandler, s.retransmissionQueue, cs, s.framer, s.receivedPacketHandler, s.datagramQueue, s.perspective)
	s.unpacker = newPacketUnpacker(cs, s.srcConnIDLen)
	s.cryptoStreamManager = newCryptoStreamManager(cs, s.initialStream, s.handshakeStream, s.oneRTTStream)
	return s
}

// declare this as a variable, such that we can it mock it in the tests
var newClientConnection = func(
	conn sendConn,
	runner connRunner,
	destConnID protocol.ConnectionID,
	srcConnID protocol.ConnectionID,
	connIDGenerator ConnectionIDGenerator,
	conf *Config,
	tlsConf *tls.Config,
	initialPacketNumber protocol.PacketNumber,
	enable0RTT bool,
	hasNegotiatedVersion bool,
	tracer *logging.ConnectionTracer,
	tracingID uint64,
	logger utils.Logger,
	v protocol.VersionNumber,
) quicConn {
	s := &connection{
		conn:                conn,
		config:              conf,
		origDestConnID:      destConnID,
		handshakeDestConnID: destConnID,
		srcConnIDLen:        srcConnID.Len(),
		perspective:         protocol.PerspectiveClient,
		logID:               destConnID.String(),
		logger:              logger,
		tracer:              tracer,
		versionNegotiated:   hasNegotiatedVersion,
		version:             v,
	}
	s.connIDManager = newConnIDManager(
		destConnID,
		func(token protocol.StatelessResetToken) { runner.AddResetToken(token, s) },
		runner.RemoveResetToken,
		s.queueControlFrame,
	)
	s.connIDGenerator = newConnIDGenerator(
		srcConnID,
		nil,
		func(connID protocol.ConnectionID) { runner.Add(connID, s) },
		runner.GetStatelessResetToken,
		runner.Remove,
		runner.Retire,
		runner.ReplaceWithClosed,
		s.queueControlFrame,
		connIDGenerator,
	)
	s.preSetup()
	s.ctx, s.ctxCancel = context.WithCancelCause(context.WithValue(context.Background(), ConnectionTracingKey, tracingID))
	s.sentPacketHandler, s.receivedPacketHandler = ackhandler.NewAckHandler(
		initialPacketNumber,
		getMaxPacketSize(s.conn.RemoteAddr()),
		s.rttStats,
		false, // has no effect
		s.conn.capabilities().ECN,
		s.perspective,
		s.tracer,
		s.logger,
	)
	s.mtuDiscoverer = newMTUDiscoverer(s.rttStats, getMaxPacketSize(s.conn.RemoteAddr()), s.sentPacketHandler.SetMaxDatagramSize)
	oneRTTStream := newCryptoStream()
	params := &wire.TransportParameters{
		InitialMaxStreamDataBidiRemote: protocol.ByteCount(s.config.InitialStreamReceiveWindow),
		InitialMaxStreamDataBidiLocal:  protocol.ByteCount(s.config.InitialStreamReceiveWindow),
		InitialMaxStreamDataUni:        protocol.ByteCount(s.config.InitialStreamReceiveWindow),
		InitialMaxData:                 protocol.ByteCount(s.config.InitialConnectionReceiveWindow),
		MaxIdleTimeout:                 s.config.MaxIdleTimeout,
		MaxBidiStreamNum:               protocol.StreamNum(s.config.MaxIncomingStreams),
		MaxUniStreamNum:                protocol.StreamNum(s.config.MaxIncomingUniStreams),
		MaxAckDelay:                    protocol.MaxAckDelayInclGranularity,
		AckDelayExponent:               protocol.AckDelayExponent,
		DisableActiveMigration:         true,
		// For interoperability with quic-go versions before May 2023, this value must be set to a value
		// different from protocol.DefaultActiveConnectionIDLimit.
		// If set to the default value, it will be omitted from the transport parameters, which will make
		// old quic-go versions interpret it as 0, instead of the default value of 2.
		// See https://github.com/quic-go/quic-go/pull/3806.
		ActiveConnectionIDLimit:   protocol.MaxActiveConnectionIDs,
		InitialSourceConnectionID: srcConnID,
	}
	if s.config.EnableDatagrams {
		params.MaxDatagramFrameSize = wire.MaxDatagramSize
	} else {
		params.MaxDatagramFrameSize = protocol.InvalidByteCount
	}
	if s.tracer != nil && s.tracer.SentTransportParameters != nil {
		s.tracer.SentTransportParameters(params)
	}
	cs := handshake.NewCryptoSetupClient(
		destConnID,
		params,
		tlsConf,
		enable0RTT,
		s.rttStats,
		tracer,
		logger,
		s.version,
	)
	s.cryptoStreamHandler = cs
	s.cryptoStreamManager = newCryptoStreamManager(cs, s.initialStream, s.handshakeStream, oneRTTStream)
	s.unpacker = newPacketUnpacker(cs, s.srcConnIDLen)
	s.packer = newPacketPacker(srcConnID, s.connIDManager.Get, s.initialStream, s.handshakeStream, s.sentPacketHandler, s.retransmissionQueue, cs, s.framer, s.receivedPacketHandler, s.datagramQueue, s.perspective)
	if len(tlsConf.ServerName) > 0 {
		s.tokenStoreKey = tlsConf.ServerName
	} else {
		s.tokenStoreKey = conn.RemoteAddr().String()
	}
	if s.config.TokenStore != nil {
		if token := s.config.TokenStore.Pop(s.tokenStoreKey); token != nil {
			s.packer.SetToken(token.data)
		}
	}
	return s
}

func (s *connection) preSetup() {
	s.initialStream = newCryptoStream()
	s.handshakeStream = newCryptoStream()
	s.sendQueue = newSendQueue(s.conn)
	s.retransmissionQueue = newRetransmissionQueue()
	s.frameParser = wire.NewFrameParser(s.config.EnableDatagrams)
	s.rttStats = &utils.RTTStats{}
	s.connFlowController = flowcontrol.NewConnectionFlowController(
		protocol.ByteCount(s.config.InitialConnectionReceiveWindow),
		protocol.ByteCount(s.config.MaxConnectionReceiveWindow),
		s.onHasConnectionWindowUpdate,
		func(size protocol.ByteCount) bool {
			if s.config.AllowConnectionWindowIncrease == nil {
				return true
			}
			return s.config.AllowConnectionWindowIncrease(s, uint64(size))
		},
		s.rttStats,
		s.logger,
	)
	s.earlyConnReadyChan = make(chan struct{})
	s.streamsMap = newStreamsMap(
		s,
		s.newFlowController,
		uint64(s.config.MaxIncomingStreams),
		uint64(s.config.MaxIncomingUniStreams),
		s.perspective,
	)
	s.framer = newFramer(s.streamsMap)
	s.receivedPackets = make(chan receivedPacket, protocol.MaxConnUnprocessedPackets)
	s.closeChan = make(chan closeError, 1)
	s.sendingScheduled = make(chan struct{}, 1)
	s.handshakeCtx, s.handshakeCtxCancel = context.WithCancel(context.Background())

	now := time.Now()
	s.lastPacketReceivedTime = now
	s.creationTime = now

	s.windowUpdateQueue = newWindowUpdateQueue(s.streamsMap, s.connFlowController, s.framer.QueueControlFrame)
	s.datagramQueue = newDatagramQueue(s.scheduleSending, s.logger)
	s.connState.Version = s.version
}

// run the connection main loop
func (s *connection) run() error {
	var closeErr closeError
	defer func() {
		s.ctxCancel(closeErr.err)
	}()

	s.timer = *newTimer()

	if err := s.cryptoStreamHandler.StartHandshake(); err != nil {
		return err
	}
	if err := s.handleHandshakeEvents(); err != nil {
		return err
	}
	go func() {
		if err := s.sendQueue.Run(); err != nil {
			s.destroyImpl(err)
		}
	}()

	if s.perspective == protocol.PerspectiveClient {
		s.scheduleSending() // so the ClientHello actually gets sent
	}

	var sendQueueAvailable <-chan struct{}

runLoop:
	for {
		// Close immediately if requested
		select {
		case closeErr = <-s.closeChan:
			break runLoop
		default:
		}

		s.maybeResetTimer()

		var processedUndecryptablePacket bool
		if len(s.undecryptablePacketsToProcess) > 0 {
			queue := s.undecryptablePacketsToProcess
			s.undecryptablePacketsToProcess = nil
			for _, p := range queue {
				if processed := s.handlePacketImpl(p); processed {
					processedUndecryptablePacket = true
				}
				// Don't set timers and send packets if the packet made us close the connection.
				select {
				case closeErr = <-s.closeChan:
					break runLoop
				default:
				}
			}
		}
		// If we processed any undecryptable packets, jump to the resetting of the timers directly.
		if !processedUndecryptablePacket {
			select {
			case closeErr = <-s.closeChan:
				break runLoop
			case <-s.timer.Chan():
				s.timer.SetRead()
				// We do all the interesting stuff after the switch statement, so
				// nothing to see here.
			case <-s.sendingScheduled:
				// We do all the interesting stuff after the switch statement, so
				// nothing to see here.
			case <-sendQueueAvailable:
			case firstPacket := <-s.receivedPackets:
				wasProcessed := s.handlePacketImpl(firstPacket)
				// Don't set timers and send packets if the packet made us close the connection.
				select {
				case closeErr = <-s.closeChan:
					break runLoop
				default:
				}
				if s.handshakeComplete {
					// Now process all packets in the receivedPackets channel.
					// Limit the number of packets to the length of the receivedPackets channel,
					// so we eventually get a chance to send out an ACK when receiving a lot of packets.
					numPackets := len(s.receivedPackets)
				receiveLoop:
					for i := 0; i < numPackets; i++ {
						select {
						case p := <-s.receivedPackets:
							if processed := s.handlePacketImpl(p); processed {
								wasProcessed = true
							}
							select {
							case closeErr = <-s.closeChan:
								break runLoop
							default:
							}
						default:
							break receiveLoop
						}
					}
				}
				// Only reset the timers if this packet was actually processed.
				// This avoids modifying any state when handling undecryptable packets,
				// which could be injected by an attacker.
				if !wasProcessed {
					continue
				}
			}
		}

		now := time.Now()
		if timeout := s.sentPacketHandler.GetLossDetectionTimeout(); !timeout.IsZero() && timeout.Before(now) {
			// This could cause packets to be retransmitted.
			// Check it before trying to send packets.
			if err := s.sentPacketHandler.OnLossDetectionTimeout(); err != nil {
				s.closeLocal(err)
			}
		}

		if keepAliveTime := s.nextKeepAliveTime(); !keepAliveTime.IsZero() && !now.Before(keepAliveTime) {
			// send a PING frame since there is no activity in the connection
			s.logger.Debugf("Sending a keep-alive PING to keep the connection alive.")
			s.framer.QueueControlFrame(&wire.PingFrame{})
			s.keepAlivePingSent = true
		} else if !s.handshakeComplete && now.Sub(s.creationTime) >= s.config.handshakeTimeout() {
			s.destroyImpl(qerr.ErrHandshakeTimeout)
			continue
		} else {
			idleTimeoutStartTime := s.idleTimeoutStartTime()
			if (!s.handshakeComplete && now.Sub(idleTimeoutStartTime) >= s.config.HandshakeIdleTimeout) ||
				(s.handshakeComplete && now.After(s.nextIdleTimeoutTime())) {
				s.destroyImpl(qerr.ErrIdleTimeout)
				continue
			}
		}

		if s.sendQueue.WouldBlock() {
			// The send queue is still busy sending out packets.
			// Wait until there's space to enqueue new packets.
			sendQueueAvailable = s.sendQueue.Available()
			continue
		}
		if err := s.triggerSending(now); err != nil {
			s.closeLocal(err)
		}
		if s.sendQueue.WouldBlock() {
			sendQueueAvailable = s.sendQueue.Available()
		} else {
			sendQueueAvailable = nil
		}
	}

	s.cryptoStreamHandler.Close()
	s.sendQueue.Close() // close the send queue before sending the CONNECTION_CLOSE
	s.handleCloseError(&closeErr)
	if s.tracer != nil && s.tracer.Close != nil {
		if e := (&errCloseForRecreating{}); !errors.As(closeErr.err, &e) {
			s.tracer.Close()
		}
	}
	s.logger.Infof("Connection %s closed.", s.logID)
	s.timer.Stop()
	return closeErr.err
}

// blocks until the early connection can be used
func (s *connection) earlyConnReady() <-chan struct{} {
	return s.earlyConnReadyChan
}

func (s *connection) HandshakeComplete() <-chan struct{} {
	return s.handshakeCtx.Done()
}

func (s *connection) Context() context.Context {
	return s.ctx
}

func (s *connection) supportsDatagrams() bool {
	return s.peerParams.MaxDatagramFrameSize > 0
}

func (s *connection) ConnectionState() ConnectionState {
	s.connStateMutex.Lock()
	defer s.connStateMutex.Unlock()
	cs := s.cryptoStreamHandler.ConnectionState()
	s.connState.TLS = cs.ConnectionState
	s.connState.Used0RTT = cs.Used0RTT
	s.connState.GSO = s.conn.capabilities().GSO
	return s.connState
}

// Time when the connection should time out
func (s *connection) nextIdleTimeoutTime() time.Time {
	idleTimeout := max(s.idleTimeout, s.rttStats.PTO(true)*3)
	return s.idleTimeoutStartTime().Add(idleTimeout)
}

// Time when the next keep-alive packet should be sent.
// It returns a zero time if no keep-alive should be sent.
func (s *connection) nextKeepAliveTime() time.Time {
	if s.config.KeepAlivePeriod == 0 || s.keepAlivePingSent || !s.firstAckElicitingPacketAfterIdleSentTime.IsZero() {
		return time.Time{}
	}
	keepAliveInterval := max(s.keepAliveInterval, s.rttStats.PTO(true)*3/2)
	return s.lastPacketReceivedTime.Add(keepAliveInterval)
}

func (s *connection) maybeResetTimer() {
	var deadline time.Time
	if !s.handshakeComplete {
		deadline = utils.MinTime(
			s.creationTime.Add(s.config.handshakeTimeout()),
			s.idleTimeoutStartTime().Add(s.config.HandshakeIdleTimeout),
		)
	} else {
		if keepAliveTime := s.nextKeepAliveTime(); !keepAliveTime.IsZero() {
			deadline = keepAliveTime
		} else {
			deadline = s.nextIdleTimeoutTime()
		}
	}

	s.timer.SetTimer(
		deadline,
		s.receivedPacketHandler.GetAlarmTimeout(),
		s.sentPacketHandler.GetLossDetectionTimeout(),
		s.pacingDeadline,
	)
}

func (s *connection) idleTimeoutStartTime() time.Time {
	return utils.MaxTime(s.lastPacketReceivedTime, s.firstAckElicitingPacketAfterIdleSentTime)
}

func (s *connection) handleHandshakeComplete() error {
	defer s.handshakeCtxCancel()
	// Once the handshake completes, we have derived 1-RTT keys.
	// There's no point in queueing undecryptable packets for later decryption anymore.
	s.undecryptablePackets = nil

	s.connIDManager.SetHandshakeComplete()
	s.connIDGenerator.SetHandshakeComplete()

	if s.tracer != nil && s.tracer.ChoseALPN != nil {
		s.tracer.ChoseALPN(s.cryptoStreamHandler.ConnectionState().NegotiatedProtocol)
	}

	// The server applies transport parameters right away, but the client side has to wait for handshake completion.
	// During a 0-RTT connection, the client is only allowed to use the new transport parameters for 1-RTT packets.
	if s.perspective == protocol.PerspectiveClient {
		s.applyTransportParameters()
		return nil
	}

	// All these only apply to the server side.
	if err := s.handleHandshakeConfirmed(); err != nil {
		return err
	}

	ticket, err := s.cryptoStreamHandler.GetSessionTicket()
	if err != nil {
		return err
	}
	if ticket != nil { // may be nil if session tickets are disabled via tls.Config.SessionTicketsDisabled
		s.oneRTTStream.Write(ticket)
		for s.oneRTTStream.HasData() {
			s.queueControlFrame(s.oneRTTStream.PopCryptoFrame(protocol.MaxPostHandshakeCryptoFrameSize))
		}
	}
	token, err := s.tokenGenerator.NewToken(s.conn.RemoteAddr())
	if err != nil {
		return err
	}
	s.queueControlFrame(&wire.NewTokenFrame{Token: token})
	s.queueControlFrame(&wire.HandshakeDoneFrame{})
	return nil
}

func (s *connection) handleHandshakeConfirmed() error {
	if err := s.dropEncryptionLevel(protocol.EncryptionHandshake); err != nil {
		return err
	}

	s.handshakeConfirmed = true
	s.sentPacketHandler.SetHandshakeConfirmed()
	s.cryptoStreamHandler.SetHandshakeConfirmed()

	if !s.config.DisablePathMTUDiscovery && s.conn.capabilities().DF {
		maxPacketSize := s.peerParams.MaxUDPPayloadSize
		if maxPacketSize == 0 {
			maxPacketSize = protocol.MaxByteCount
		}
		s.mtuDiscoverer.Start(min(maxPacketSize, protocol.MaxPacketBufferSize))
	}
	return nil
}

func (s *connection) handlePacketImpl(rp receivedPacket) bool {
	s.sentPacketHandler.ReceivedBytes(rp.Size())

	if wire.IsVersionNegotiationPacket(rp.data) {
		s.handleVersionNegotiationPacket(rp)
		return false
	}

	var counter uint8
	var lastConnID protocol.ConnectionID
	var processed bool
	data := rp.data
	p := rp
	for len(data) > 0 {
		var destConnID protocol.ConnectionID
		if counter > 0 {
			p = *(p.Clone())
			p.data = data

			var err error
			destConnID, err = wire.ParseConnectionID(p.data, s.srcConnIDLen)
			if err != nil {
				if s.tracer != nil && s.tracer.DroppedPacket != nil {
					s.tracer.DroppedPacket(logging.PacketTypeNotDetermined, protocol.InvalidPacketNumber, protocol.ByteCount(len(data)), logging.PacketDropHeaderParseError)
				}
				s.logger.Debugf("error parsing packet, couldn't parse connection ID: %s", err)
				break
			}
			if destConnID != lastConnID {
				if s.tracer != nil && s.tracer.DroppedPacket != nil {
					s.tracer.DroppedPacket(logging.PacketTypeNotDetermined, protocol.InvalidPacketNumber, protocol.ByteCount(len(data)), logging.PacketDropUnknownConnectionID)
				}
				s.logger.Debugf("coalesced packet has different destination connection ID: %s, expected %s", destConnID, lastConnID)
				break
			}
		}

		if wire.IsLongHeaderPacket(p.data[0]) {
			hdr, packetData, rest, err := wire.ParsePacket(p.data)
			if err != nil {
				if s.tracer != nil && s.tracer.DroppedPacket != nil {
					dropReason := logging.PacketDropHeaderParseError
					if err == wire.ErrUnsupportedVersion {
						dropReason = logging.PacketDropUnsupportedVersion
					}
					s.tracer.DroppedPacket(logging.PacketTypeNotDetermined, protocol.InvalidPacketNumber, protocol.ByteCount(len(data)), dropReason)
				}
				s.logger.Debugf("error parsing packet: %s", err)
				break
			}
			lastConnID = hdr.DestConnectionID

			if hdr.Version != s.version {
				if s.tracer != nil && s.tracer.DroppedPacket != nil {
					s.tracer.DroppedPacket(logging.PacketTypeFromHeader(hdr), protocol.InvalidPacketNumber, protocol.ByteCount(len(data)), logging.PacketDropUnexpectedVersion)
				}
				s.logger.Debugf("Dropping packet with version %x. Expected %x.", hdr.Version, s.version)
				break
			}

			if counter > 0 {
				p.buffer.Split()
			}
			counter++

			// only log if this actually a coalesced packet
			if s.logger.Debug() && (counter > 1 || len(rest) > 0) {
				s.logger.Debugf("Parsed a coalesced packet. Part %d: %d bytes. Remaining: %d bytes.", counter, len(packetData), len(rest))
			}

			p.data = packetData

			if wasProcessed := s.handleLongHeaderPacket(p, hdr); wasProcessed {
				processed = true
			}
			data = rest
		} else {
			if counter > 0 {
				p.buffer.Split()
			}
			processed = s.handleShortHeaderPacket(p, destConnID)
			break
		}
	}

	// Hysteria connection migration
	// Set remote address to the address of the last received valid packet
	if s.perspective == protocol.PerspectiveServer && processed {
		// Connection migration
		s.conn.SetRemoteAddr(rp.remoteAddr)
	}

	p.buffer.MaybeRelease()
	return processed
}

func (s *connection) handleShortHeaderPacket(p receivedPacket, destConnID protocol.ConnectionID) bool {
	var wasQueued bool

	defer func() {
		// Put back the packet buffer if the packet wasn't queued for later decryption.
		if !wasQueued {
			p.buffer.Decrement()
		}
	}()

	pn, pnLen, keyPhase, data, err := s.unpacker.UnpackShortHeader(p.rcvTime, p.data)
	if err != nil {
		wasQueued = s.handleUnpackError(err, p, logging.PacketType1RTT)
		return false
	}

	if s.logger.Debug() {
		s.logger.Debugf("<- Reading packet %d (%d bytes) for connection %s, 1-RTT", pn, p.Size(), destConnID)
		wire.LogShortHeader(s.logger, destConnID, pn, pnLen, keyPhase)
	}

	if s.receivedPacketHandler.IsPotentiallyDuplicate(pn, protocol.Encryption1RTT) {
		s.logger.Debugf("Dropping (potentially) duplicate packet.")
		if s.tracer != nil && s.tracer.DroppedPacket != nil {
			s.tracer.DroppedPacket(logging.PacketType1RTT, pn, p.Size(), logging.PacketDropDuplicate)
		}
		return false
	}

	var log func([]logging.Frame)
	if s.tracer != nil && s.tracer.ReceivedShortHeaderPacket != nil {
		log = func(frames []logging.Frame) {
			s.tracer.ReceivedShortHeaderPacket(
				&logging.ShortHeader{
					DestConnectionID: destConnID,
					PacketNumber:     pn,
					PacketNumberLen:  pnLen,
					KeyPhase:         keyPhase,
				},
				p.Size(),
				p.ecn,
				frames,
			)
		}
	}
	if err := s.handleUnpackedShortHeaderPacket(destConnID, pn, data, p.ecn, p.rcvTime, log); err != nil {
		s.closeLocal(err)
		return false
	}
	return true
}

func (s *connection) handleLongHeaderPacket(p receivedPacket, hdr *wire.Header) bool /* was the packet successfully processed */ {
	var wasQueued bool

	defer func() {
		// Put back the packet buffer if the packet wasn't queued for later decryption.
		if !wasQueued {
			p.buffer.Decrement()
		}
	}()

	if hdr.Type == protocol.PacketTypeRetry {
		return s.handleRetryPacket(hdr, p.data, p.rcvTime)
	}

	// The server can change the source connection ID with the first Handshake packet.
	// After this, all packets with a different source connection have to be ignored.
	if s.receivedFirstPacket && hdr.Type == protocol.PacketTypeInitial && hdr.SrcConnectionID != s.handshakeDestConnID {
		if s.tracer != nil && s.tracer.DroppedPacket != nil {
			s.tracer.DroppedPacket(logging.PacketTypeInitial, protocol.InvalidPacketNumber, p.Size(), logging.PacketDropUnknownConnectionID)
		}
		s.logger.Debugf("Dropping Initial packet (%d bytes) with unexpected source connection ID: %s (expected %s)", p.Size(), hdr.SrcConnectionID, s.handshakeDestConnID)
		return false
	}
	// drop 0-RTT packets, if we are a client
	if s.perspective == protocol.PerspectiveClient && hdr.Type == protocol.PacketType0RTT {
		if s.tracer != nil && s.tracer.DroppedPacket != nil {
			s.tracer.DroppedPacket(logging.PacketType0RTT, protocol.InvalidPacketNumber, p.Size(), logging.PacketDropKeyUnavailable)
		}
		return false
	}

	packet, err := s.unpacker.UnpackLongHeader(hdr, p.rcvTime, p.data, s.version)
	if err != nil {
		wasQueued = s.handleUnpackError(err, p, logging.PacketTypeFromHeader(hdr))
		return false
	}

	if s.logger.Debug() {
		s.logger.Debugf("<- Reading packet %d (%d bytes) for connection %s, %s", packet.hdr.PacketNumber, p.Size(), hdr.DestConnectionID, packet.encryptionLevel)
		packet.hdr.Log(s.logger)
	}

	if pn := packet.hdr.PacketNumber; s.receivedPacketHandler.IsPotentiallyDuplicate(pn, packet.encryptionLevel) {
		s.logger.Debugf("Dropping (potentially) duplicate packet.")
		if s.tracer != nil && s.tracer.DroppedPacket != nil {
			s.tracer.DroppedPacket(logging.PacketTypeFromHeader(hdr), pn, p.Size(), logging.PacketDropDuplicate)
		}
		return false
	}

	if err := s.handleUnpackedLongHeaderPacket(packet, p.ecn, p.rcvTime, p.Size()); err != nil {
		s.closeLocal(err)
		return false
	}
	return true
}

func (s *connection) handleUnpackError(err error, p receivedPacket, pt logging.PacketType) (wasQueued bool) {
	switch err {
	case handshake.ErrKeysDropped:
		if s.tracer != nil && s.tracer.DroppedPacket != nil {
			s.tracer.DroppedPacket(pt, protocol.InvalidPacketNumber, p.Size(), logging.PacketDropKeyUnavailable)
		}
		s.logger.Debugf("Dropping %s packet (%d bytes) because we already dropped the keys.", pt, p.Size())
	case handshake.ErrKeysNotYetAvailable:
		// Sealer for this encryption level not yet available.
		// Try again later.
		s.tryQueueingUndecryptablePacket(p, pt)
		return true
	case wire.ErrInvalidReservedBits:
		s.closeLocal(&qerr.TransportError{
			ErrorCode:    qerr.ProtocolViolation,
			ErrorMessage: err.Error(),
		})
	case handshake.ErrDecryptionFailed:
		// This might be a packet injected by an attacker. Drop it.
		if s.tracer != nil && s.tracer.DroppedPacket != nil {
			s.tracer.DroppedPacket(pt, protocol.InvalidPacketNumber, p.Size(), logging.PacketDropPayloadDecryptError)
		}
		s.logger.Debugf("Dropping %s packet (%d bytes) that could not be unpacked. Error: %s", pt, p.Size(), err)
	default:
		var headerErr *headerParseError
		if errors.As(err, &headerErr) {
			// This might be a packet injected by an attacker. Drop it.
			if s.tracer != nil && s.tracer.DroppedPacket != nil {
				s.tracer.DroppedPacket(pt, protocol.InvalidPacketNumber, p.Size(), logging.PacketDropHeaderParseError)
			}
			s.logger.Debugf("Dropping %s packet (%d bytes) for which we couldn't unpack the header. Error: %s", pt, p.Size(), err)
		} else {
			// This is an error returned by the AEAD (other than ErrDecryptionFailed).
			// For example, a PROTOCOL_VIOLATION due to key updates.
			s.closeLocal(err)
		}
	}
	return false
}

func (s *connection) handleRetryPacket(hdr *wire.Header, data []byte, rcvTime time.Time) bool /* was this a valid Retry */ {
	if s.perspective == protocol.PerspectiveServer {
		if s.tracer != nil && s.tracer.DroppedPacket != nil {
			s.tracer.DroppedPacket(logging.PacketTypeRetry, protocol.InvalidPacketNumber, protocol.ByteCount(len(data)), logging.PacketDropUnexpectedPacket)
		}
		s.logger.Debugf("Ignoring Retry.")
		return false
	}
	if s.receivedFirstPacket {
		if s.tracer != nil && s.tracer.DroppedPacket != nil {
			s.tracer.DroppedPacket(logging.PacketTypeRetry, protocol.InvalidPacketNumber, protocol.ByteCount(len(data)), logging.PacketDropUnexpectedPacket)
		}
		s.logger.Debugf("Ignoring Retry, since we already received a packet.")
		return false
	}
	destConnID := s.connIDManager.Get()
	if hdr.SrcConnectionID == destConnID {
		if s.tracer != nil && s.tracer.DroppedPacket != nil {
			s.tracer.DroppedPacket(logging.PacketTypeRetry, protocol.InvalidPacketNumber, protocol.ByteCount(len(data)), logging.PacketDropUnexpectedPacket)
		}
		s.logger.Debugf("Ignoring Retry, since the server didn't change the Source Connection ID.")
		return false
	}
	// If a token is already set, this means that we already received a Retry from the server.
	// Ignore this Retry packet.
	if s.receivedRetry {
		s.logger.Debugf("Ignoring Retry, since a Retry was already received.")
		return false
	}

	tag := handshake.GetRetryIntegrityTag(data[:len(data)-16], destConnID, hdr.Version)
	if !bytes.Equal(data[len(data)-16:], tag[:]) {
		if s.tracer != nil && s.tracer.DroppedPacket != nil {
			s.tracer.DroppedPacket(logging.PacketTypeRetry, protocol.InvalidPacketNumber, protocol.ByteCount(len(data)), logging.PacketDropPayloadDecryptError)
		}
		s.logger.Debugf("Ignoring spoofed Retry. Integrity Tag doesn't match.")
		return false
	}

	if s.logger.Debug() {
		s.logger.Debugf("<- Received Retry:")
		(&wire.ExtendedHeader{Header: *hdr}).Log(s.logger)
		s.logger.Debugf("Switching destination connection ID to: %s", hdr.SrcConnectionID)
	}
	if s.tracer != nil && s.tracer.ReceivedRetry != nil {
		s.tracer.ReceivedRetry(hdr)
	}
	newDestConnID := hdr.SrcConnectionID
	s.receivedRetry = true
	if err := s.sentPacketHandler.ResetForRetry(rcvTime); err != nil {
		s.closeLocal(err)
		return false
	}
	s.handshakeDestConnID = newDestConnID
	s.retrySrcConnID = &newDestConnID
	s.cryptoStreamHandler.ChangeConnectionID(newDestConnID)
	s.packer.SetToken(hdr.Token)
	s.connIDManager.ChangeInitialConnID(newDestConnID)
	s.scheduleSending()
	return true
}

func (s *connection) handleVersionNegotiationPacket(p receivedPacket) {
	if s.perspective == protocol.PerspectiveServer || // servers never receive version negotiation packets
		s.receivedFirstPacket || s.versionNegotiated { // ignore delayed / duplicated version negotiation packets
		if s.tracer != nil && s.tracer.DroppedPacket != nil {
			s.tracer.DroppedPacket(logging.PacketTypeVersionNegotiation, protocol.InvalidPacketNumber, p.Size(), logging.PacketDropUnexpectedPacket)
		}
		return
	}

	src, dest, supportedVersions, err := wire.ParseVersionNegotiationPacket(p.data)
	if err != nil {
		if s.tracer != nil && s.tracer.DroppedPacket != nil {
			s.tracer.DroppedPacket(logging.PacketTypeVersionNegotiation, protocol.InvalidPacketNumber, p.Size(), logging.PacketDropHeaderParseError)
		}
		s.logger.Debugf("Error parsing Version Negotiation packet: %s", err)
		return
	}

	for _, v := range supportedVersions {
		if v == s.version {
			if s.tracer != nil && s.tracer.DroppedPacket != nil {
				s.tracer.DroppedPacket(logging.PacketTypeVersionNegotiation, protocol.InvalidPacketNumber, p.Size(), logging.PacketDropUnexpectedVersion)
			}
			// The Version Negotiation packet contains the version that we offered.
			// This might be a packet sent by an attacker, or it was corrupted.
			return
		}
	}

	s.logger.Infof("Received a Version Negotiation packet. Supported Versions: %s", supportedVersions)
	if s.tracer != nil && s.tracer.ReceivedVersionNegotiationPacket != nil {
		s.tracer.ReceivedVersionNegotiationPacket(dest, src, supportedVersions)
	}
	newVersion, ok := protocol.ChooseSupportedVersion(s.config.Versions, supportedVersions)
	if !ok {
		s.destroyImpl(&VersionNegotiationError{
			Ours:   s.config.Versions,
			Theirs: supportedVersions,
		})
		s.logger.Infof("No compatible QUIC version found.")
		return
	}
	if s.tracer != nil && s.tracer.NegotiatedVersion != nil {
		s.tracer.NegotiatedVersion(newVersion, s.config.Versions, supportedVersions)
	}

	s.logger.Infof("Switching to QUIC version %s.", newVersion)
	nextPN, _ := s.sentPacketHandler.PeekPacketNumber(protocol.EncryptionInitial)
	s.destroyImpl(&errCloseForRecreating{
		nextPacketNumber: nextPN,
		nextVersion:      newVersion,
	})
}

func (s *connection) handleUnpackedLongHeaderPacket(
	packet *unpackedPacket,
	ecn protocol.ECN,
	rcvTime time.Time,
	packetSize protocol.ByteCount, // only for logging
) error {
	if !s.receivedFirstPacket {
		s.receivedFirstPacket = true
		if !s.versionNegotiated && s.tracer != nil && s.tracer.NegotiatedVersion != nil {
			var clientVersions, serverVersions []protocol.VersionNumber
			switch s.perspective {
			case protocol.PerspectiveClient:
				clientVersions = s.config.Versions
			case protocol.PerspectiveServer:
				serverVersions = s.config.Versions
			}
			s.tracer.NegotiatedVersion(s.version, clientVersions, serverVersions)
		}
		// The server can change the source connection ID with the first Handshake packet.
		if s.perspective == protocol.PerspectiveClient && packet.hdr.SrcConnectionID != s.handshakeDestConnID {
			cid := packet.hdr.SrcConnectionID
			s.logger.Debugf("Received first packet. Switching destination connection ID to: %s", cid)
			s.handshakeDestConnID = cid
			s.connIDManager.ChangeInitialConnID(cid)
		}
		// We create the connection as soon as we receive the first packet from the client.
		// We do that before authenticating the packet.
		// That means that if the source connection ID was corrupted,
		// we might have created a connection with an incorrect source connection ID.
		// Once we authenticate the first packet, we need to update it.
		if s.perspective == protocol.PerspectiveServer {
			if packet.hdr.SrcConnectionID != s.handshakeDestConnID {
				s.handshakeDestConnID = packet.hdr.SrcConnectionID
				s.connIDManager.ChangeInitialConnID(packet.hdr.SrcConnectionID)
			}
			if s.tracer != nil && s.tracer.StartedConnection != nil {
				s.tracer.StartedConnection(
					s.conn.LocalAddr(),
					s.conn.RemoteAddr(),
					packet.hdr.SrcConnectionID,
					packet.hdr.DestConnectionID,
				)
			}
		}
	}

	if s.perspective == protocol.PerspectiveServer && packet.encryptionLevel == protocol.EncryptionHandshake {
		// On the server side, Initial keys are dropped as soon as the first Handshake packet is received.
		// See Section 4.9.1 of RFC 9001.
		if err := s.dropEncryptionLevel(protocol.EncryptionInitial); err != nil {
			return err
		}
	}

	s.lastPacketReceivedTime = rcvTime
	s.firstAckElicitingPacketAfterIdleSentTime = time.Time{}
	s.keepAlivePingSent = false

	var log func([]logging.Frame)
	if s.tracer != nil && s.tracer.ReceivedLongHeaderPacket != nil {
		log = func(frames []logging.Frame) {
			s.tracer.ReceivedLongHeaderPacket(packet.hdr, packetSize, ecn, frames)
		}
	}
	isAckEliciting, err := s.handleFrames(packet.data, packet.hdr.DestConnectionID, packet.encryptionLevel, log)
	if err != nil {
		return err
	}
	return s.receivedPacketHandler.ReceivedPacket(packet.hdr.PacketNumber, ecn, packet.encryptionLevel, rcvTime, isAckEliciting)
}

func (s *connection) handleUnpackedShortHeaderPacket(
	destConnID protocol.ConnectionID,
	pn protocol.PacketNumber,
	data []byte,
	ecn protocol.ECN,
	rcvTime time.Time,
	log func([]logging.Frame),
) error {
	s.lastPacketReceivedTime = rcvTime
	s.firstAckElicitingPacketAfterIdleSentTime = time.Time{}
	s.keepAlivePingSent = false

	isAckEliciting, err := s.handleFrames(data, destConnID, protocol.Encryption1RTT, log)
	if err != nil {
		return err
	}
	return s.receivedPacketHandler.ReceivedPacket(pn, ecn, protocol.Encryption1RTT, rcvTime, isAckEliciting)
}

func (s *connection) handleFrames(
	data []byte,
	destConnID protocol.ConnectionID,
	encLevel protocol.EncryptionLevel,
	log func([]logging.Frame),
) (isAckEliciting bool, _ error) {
	// Only used for tracing.
	// If we're not tracing, this slice will always remain empty.
	var frames []logging.Frame
	if log != nil {
		frames = make([]logging.Frame, 0, 4)
	}
	handshakeWasComplete := s.handshakeComplete
	var handleErr error
	for len(data) > 0 {
		l, frame, err := s.frameParser.ParseNext(data, encLevel, s.version)
		if err != nil {
			return false, err
		}
		data = data[l:]
		if frame == nil {
			break
		}
		if ackhandler.IsFrameAckEliciting(frame) {
			isAckEliciting = true
		}
		if log != nil {
			frames = append(frames, logutils.ConvertFrame(frame))
		}
		// An error occurred handling a previous frame.
		// Don't handle the current frame.
		if handleErr != nil {
			continue
		}
		if err := s.handleFrame(frame, encLevel, destConnID); err != nil {
			if log == nil {
				return false, err
			}
			// If we're logging, we need to keep parsing (but not handling) all frames.
			handleErr = err
		}
	}

	if log != nil {
		log(frames)
		if handleErr != nil {
			return false, handleErr
		}
	}

	// Handle completion of the handshake after processing all the frames.
	// This ensures that we correctly handle the following case on the server side:
	// We receive a Handshake packet that contains the CRYPTO frame that allows us to complete the handshake,
	// and an ACK serialized after that CRYPTO frame. In this case, we still want to process the ACK frame.
	if !handshakeWasComplete && s.handshakeComplete {
		if err := s.handleHandshakeComplete(); err != nil {
			return false, err
		}
	}

	return
}

func (s *connection) handleFrame(f wire.Frame, encLevel protocol.EncryptionLevel, destConnID protocol.ConnectionID) error {
	var err error
	wire.LogFrame(s.logger, f, false)
	switch frame := f.(type) {
	case *wire.CryptoFrame:
		err = s.handleCryptoFrame(frame, encLevel)
	case *wire.StreamFrame:
		err = s.handleStreamFrame(frame)
	case *wire.AckFrame:
		err = s.handleAckFrame(frame, encLevel)
	case *wire.ConnectionCloseFrame:
		s.handleConnectionCloseFrame(frame)
	case *wire.ResetStreamFrame:
		err = s.handleResetStreamFrame(frame)
	case *wire.MaxDataFrame:
		s.handleMaxDataFrame(frame)
	case *wire.MaxStreamDataFrame:
		err = s.handleMaxStreamDataFrame(frame)
	case *wire.MaxStreamsFrame:
		s.handleMaxStreamsFrame(frame)
	case *wire.DataBlockedFrame:
	case *wire.StreamDataBlockedFrame:
	case *wire.StreamsBlockedFrame:
	case *wire.StopSendingFrame:
		err = s.handleStopSendingFrame(frame)
	case *wire.PingFrame:
	case *wire.PathChallengeFrame:
		s.handlePathChallengeFrame(frame)
	case *wire.PathResponseFrame:
		// since we don't send PATH_CHALLENGEs, we don't expect PATH_RESPONSEs
		err = errors.New("unexpected PATH_RESPONSE frame")
	case *wire.NewTokenFrame:
		err = s.handleNewTokenFrame(frame)
	case *wire.NewConnectionIDFrame:
		err = s.handleNewConnectionIDFrame(frame)
	case *wire.RetireConnectionIDFrame:
		err = s.handleRetireConnectionIDFrame(frame, destConnID)
	case *wire.HandshakeDoneFrame:
		err = s.handleHandshakeDoneFrame()
	case *wire.DatagramFrame:
		err = s.handleDatagramFrame(frame)
	default:
		err = fmt.Errorf("unexpected frame type: %s", reflect.ValueOf(&frame).Elem().Type().Name())
	}
	return err
}

// handlePacket is called by the server with a new packet
func (s *connection) handlePacket(p receivedPacket) {
	// Discard packets once the amount of queued packets is larger than
	// the channel size, protocol.MaxConnUnprocessedPackets
	select {
	case s.receivedPackets <- p:
	default:
		if s.tracer != nil && s.tracer.DroppedPacket != nil {
			s.tracer.DroppedPacket(logging.PacketTypeNotDetermined, protocol.InvalidPacketNumber, p.Size(), logging.PacketDropDOSPrevention)
		}
	}
}

func (s *connection) handleConnectionCloseFrame(frame *wire.ConnectionCloseFrame) {
	if frame.IsApplicationError {
		s.closeRemote(&qerr.ApplicationError{
			Remote:       true,
			ErrorCode:    qerr.ApplicationErrorCode(frame.ErrorCode),
			ErrorMessage: frame.ReasonPhrase,
		})
		return
	}
	s.closeRemote(&qerr.TransportError{
		Remote:       true,
		ErrorCode:    qerr.TransportErrorCode(frame.ErrorCode),
		FrameType:    frame.FrameType,
		ErrorMessage: frame.ReasonPhrase,
	})
}

func (s *connection) handleCryptoFrame(frame *wire.CryptoFrame, encLevel protocol.EncryptionLevel) error {
	if err := s.cryptoStreamManager.HandleCryptoFrame(frame, encLevel); err != nil {
		return err
	}
	return s.handleHandshakeEvents()
}

func (s *connection) handleHandshakeEvents() error {
	for {
		ev := s.cryptoStreamHandler.NextEvent()
		var err error
		switch ev.Kind {
		case handshake.EventNoEvent:
			return nil
		case handshake.EventHandshakeComplete:
			// Don't call handleHandshakeComplete yet.
			// It's advantageous to process ACK frames that might be serialized after the CRYPTO frame first.
			s.handshakeComplete = true
		case handshake.EventReceivedTransportParameters:
			err = s.handleTransportParameters(ev.TransportParameters)
		case handshake.EventRestoredTransportParameters:
			s.restoreTransportParameters(ev.TransportParameters)
			close(s.earlyConnReadyChan)
		case handshake.EventReceivedReadKeys:
			// Queue all packets for decryption that have been undecryptable so far.
			s.undecryptablePacketsToProcess = s.undecryptablePackets
			s.undecryptablePackets = nil
		case handshake.EventDiscard0RTTKeys:
			err = s.dropEncryptionLevel(protocol.Encryption0RTT)
		case handshake.EventWriteInitialData:
			_, err = s.initialStream.Write(ev.Data)
		case handshake.EventWriteHandshakeData:
			_, err = s.handshakeStream.Write(ev.Data)
		}
		if err != nil {
			return err
		}
	}
}

func (s *connection) handleStreamFrame(frame *wire.StreamFrame) error {
	str, err := s.streamsMap.GetOrOpenReceiveStream(frame.StreamID)
	if err != nil {
		return err
	}
	if str == nil {
		// Stream is closed and already garbage collected
		// ignore this StreamFrame
		return nil
	}
	return str.handleStreamFrame(frame)
}

func (s *connection) handleMaxDataFrame(frame *wire.MaxDataFrame) {
	s.connFlowController.UpdateSendWindow(frame.MaximumData)
}

func (s *connection) handleMaxStreamDataFrame(frame *wire.MaxStreamDataFrame) error {
	str, err := s.streamsMap.GetOrOpenSendStream(frame.StreamID)
	if err != nil {
		return err
	}
	if str == nil {
		// stream is closed and already garbage collected
		return nil
	}
	str.updateSendWindow(frame.MaximumStreamData)
	return nil
}

func (s *connection) handleMaxStreamsFrame(frame *wire.MaxStreamsFrame) {
	s.streamsMap.HandleMaxStreamsFrame(frame)
}

func (s *connection) handleResetStreamFrame(frame *wire.ResetStreamFrame) error {
	str, err := s.streamsMap.GetOrOpenReceiveStream(frame.StreamID)
	if err != nil {
		return err
	}
	if str == nil {
		// stream is closed and already garbage collected
		return nil
	}
	return str.handleResetStreamFrame(frame)
}

func (s *connection) handleStopSendingFrame(frame *wire.StopSendingFrame) error {
	str, err := s.streamsMap.GetOrOpenSendStream(frame.StreamID)
	if err != nil {
		return err
	}
	if str == nil {
		// stream is closed and already garbage collected
		return nil
	}
	str.handleStopSendingFrame(frame)
	return nil
}

func (s *connection) handlePathChallengeFrame(frame *wire.PathChallengeFrame) {
	s.queueControlFrame(&wire.PathResponseFrame{Data: frame.Data})
}

func (s *connection) handleNewTokenFrame(frame *wire.NewTokenFrame) error {
	if s.perspective == protocol.PerspectiveServer {
		return &qerr.TransportError{
			ErrorCode:    qerr.ProtocolViolation,
			ErrorMessage: "received NEW_TOKEN frame from the client",
		}
	}
	if s.config.TokenStore != nil {
		s.config.TokenStore.Put(s.tokenStoreKey, &ClientToken{data: frame.Token})
	}
	return nil
}

func (s *connection) handleNewConnectionIDFrame(f *wire.NewConnectionIDFrame) error {
	return s.connIDManager.Add(f)
}

func (s *connection) handleRetireConnectionIDFrame(f *wire.RetireConnectionIDFrame, destConnID protocol.ConnectionID) error {
	return s.connIDGenerator.Retire(f.SequenceNumber, destConnID)
}

func (s *connection) handleHandshakeDoneFrame() error {
	if s.perspective == protocol.PerspectiveServer {
		return &qerr.TransportError{
			ErrorCode:    qerr.ProtocolViolation,
			ErrorMessage: "received a HANDSHAKE_DONE frame",
		}
	}
	if !s.handshakeConfirmed {
		return s.handleHandshakeConfirmed()
	}
	return nil
}

func (s *connection) handleAckFrame(frame *wire.AckFrame, encLevel protocol.EncryptionLevel) error {
	acked1RTTPacket, err := s.sentPacketHandler.ReceivedAck(frame, encLevel, s.lastPacketReceivedTime)
	if err != nil {
		return err
	}
	if !acked1RTTPacket {
		return nil
	}
	// On the client side: If the packet acknowledged a 1-RTT packet, this confirms the handshake.
	// This is only possible if the ACK was sent in a 1-RTT packet.
	// This is an optimization over simply waiting for a HANDSHAKE_DONE frame, see section 4.1.2 of RFC 9001.
	if s.perspective == protocol.PerspectiveClient && !s.handshakeConfirmed {
		if err := s.handleHandshakeConfirmed(); err != nil {
			return err
		}
	}
	return s.cryptoStreamHandler.SetLargest1RTTAcked(frame.LargestAcked())
}

func (s *connection) handleDatagramFrame(f *wire.DatagramFrame) error {
	if f.Length(s.version) > wire.MaxDatagramSize {
		return &qerr.TransportError{
			ErrorCode:    qerr.ProtocolViolation,
			ErrorMessage: "DATAGRAM frame too large",
		}
	}
	s.datagramQueue.HandleDatagramFrame(f)
	return nil
}

// closeLocal closes the connection and send a CONNECTION_CLOSE containing the error
func (s *connection) closeLocal(e error) {
	s.closeOnce.Do(func() {
		if e == nil {
			s.logger.Infof("Closing connection.")
		} else {
			s.logger.Errorf("Closing connection with error: %s", e)
		}
		s.closeChan <- closeError{err: e, immediate: false, remote: false}
	})
}

// destroy closes the connection without sending the error on the wire
func (s *connection) destroy(e error) {
	s.destroyImpl(e)
	<-s.ctx.Done()
}

func (s *connection) destroyImpl(e error) {
	s.closeOnce.Do(func() {
		if nerr, ok := e.(net.Error); ok && nerr.Timeout() {
			s.logger.Errorf("Destroying connection: %s", e)
		} else {
			s.logger.Errorf("Destroying connection with error: %s", e)
		}
		s.closeChan <- closeError{err: e, immediate: true, remote: false}
	})
}

func (s *connection) closeRemote(e error) {
	s.closeOnce.Do(func() {
		s.logger.Errorf("Peer closed connection with error: %s", e)
		s.closeChan <- closeError{err: e, immediate: true, remote: true}
	})
}

// Close the connection. It sends a NO_ERROR application error.
// It waits until the run loop has stopped before returning
func (s *connection) shutdown() {
	s.closeLocal(nil)
	<-s.ctx.Done()
}

func (s *connection) CloseWithError(code ApplicationErrorCode, desc string) error {
	s.closeLocal(&qerr.ApplicationError{
		ErrorCode:    code,
		ErrorMessage: desc,
	})
	<-s.ctx.Done()
	return nil
}

func (s *connection) handleCloseError(closeErr *closeError) {
	e := closeErr.err
	if e == nil {
		e = &qerr.ApplicationError{}
	} else {
		defer func() {
			closeErr.err = e
		}()
	}

	var (
		statelessResetErr     *StatelessResetError
		versionNegotiationErr *VersionNegotiationError
		recreateErr           *errCloseForRecreating
		applicationErr        *ApplicationError
		transportErr          *TransportError
	)
	switch {
	case errors.Is(e, qerr.ErrIdleTimeout),
		errors.Is(e, qerr.ErrHandshakeTimeout),
		errors.As(e, &statelessResetErr),
		errors.As(e, &versionNegotiationErr),
		errors.As(e, &recreateErr),
		errors.As(e, &applicationErr),
		errors.As(e, &transportErr):
	default:
		e = &qerr.TransportError{
			ErrorCode:    qerr.InternalError,
			ErrorMessage: e.Error(),
		}
	}

	s.streamsMap.CloseWithError(e)
	s.connIDManager.Close()
	if s.datagramQueue != nil {
		s.datagramQueue.CloseWithError(e)
	}

	if s.tracer != nil && s.tracer.ClosedConnection != nil && !errors.As(e, &recreateErr) {
		s.tracer.ClosedConnection(e)
	}

	// If this is a remote close we're done here
	if closeErr.remote {
		s.connIDGenerator.ReplaceWithClosed(s.perspective, nil)
		return
	}
	if closeErr.immediate {
		s.connIDGenerator.RemoveAll()
		return
	}
	// Don't send out any CONNECTION_CLOSE if this is an error that occurred
	// before we even sent out the first packet.
	if s.perspective == protocol.PerspectiveClient && !s.sentFirstPacket {
		s.connIDGenerator.RemoveAll()
		return
	}
	connClosePacket, err := s.sendConnectionClose(e)
	if err != nil {
		s.logger.Debugf("Error sending CONNECTION_CLOSE: %s", err)
	}
	s.connIDGenerator.ReplaceWithClosed(s.perspective, connClosePacket)
}

func (s *connection) dropEncryptionLevel(encLevel protocol.EncryptionLevel) error {
	if s.tracer != nil && s.tracer.DroppedEncryptionLevel != nil {
		s.tracer.DroppedEncryptionLevel(encLevel)
	}
	s.sentPacketHandler.DropPackets(encLevel)
	s.receivedPacketHandler.DropPackets(encLevel)
	//nolint:exhaustive // only Initial and 0-RTT need special treatment
	switch encLevel {
	case protocol.EncryptionInitial:
		s.cryptoStreamHandler.DiscardInitialKeys()
	case protocol.Encryption0RTT:
		s.streamsMap.ResetFor0RTT()
		if err := s.connFlowController.Reset(); err != nil {
			return err
		}
		return s.framer.Handle0RTTRejection()
	}
	return s.cryptoStreamManager.Drop(encLevel)
}

// is called for the client, when restoring transport parameters saved for 0-RTT
func (s *connection) restoreTransportParameters(params *wire.TransportParameters) {
	if s.logger.Debug() {
		s.logger.Debugf("Restoring Transport Parameters: %s", params)
	}

	s.peerParams = params
	s.connIDGenerator.SetMaxActiveConnIDs(params.ActiveConnectionIDLimit)
	s.connFlowController.UpdateSendWindow(params.InitialMaxData)
	s.streamsMap.UpdateLimits(params)
	s.connStateMutex.Lock()
	s.connState.SupportsDatagrams = s.supportsDatagrams()
	s.connStateMutex.Unlock()
}

func (s *connection) handleTransportParameters(params *wire.TransportParameters) error {
	if s.tracer != nil && s.tracer.ReceivedTransportParameters != nil {
		s.tracer.ReceivedTransportParameters(params)
	}
	if err := s.checkTransportParameters(params); err != nil {
		return &qerr.TransportError{
			ErrorCode:    qerr.TransportParameterError,
			ErrorMessage: err.Error(),
		}
	}

	if s.perspective == protocol.PerspectiveClient && s.peerParams != nil && s.ConnectionState().Used0RTT && !params.ValidForUpdate(s.peerParams) {
		return &qerr.TransportError{
			ErrorCode:    qerr.ProtocolViolation,
			ErrorMessage: "server sent reduced limits after accepting 0-RTT data",
		}
	}

	s.peerParams = params
	// On the client side we have to wait for handshake completion.
	// During a 0-RTT connection, we are only allowed to use the new transport parameters for 1-RTT packets.
	if s.perspective == protocol.PerspectiveServer {
		s.applyTransportParameters()
		// On the server side, the early connection is ready as soon as we processed
		// the client's transport parameters.
		close(s.earlyConnReadyChan)
	}

	s.connStateMutex.Lock()
	s.connState.SupportsDatagrams = s.supportsDatagrams()
	s.connStateMutex.Unlock()
	return nil
}

func (s *connection) checkTransportParameters(params *wire.TransportParameters) error {
	if s.logger.Debug() {
		s.logger.Debugf("Processed Transport Parameters: %s", params)
	}

	// check the initial_source_connection_id
	if params.InitialSourceConnectionID != s.handshakeDestConnID {
		return fmt.Errorf("expected initial_source_connection_id to equal %s, is %s", s.handshakeDestConnID, params.InitialSourceConnectionID)
	}

	if s.perspective == protocol.PerspectiveServer {
		return nil
	}
	// check the original_destination_connection_id
	if params.OriginalDestinationConnectionID != s.origDestConnID {
		return fmt.Errorf("expected original_destination_connection_id to equal %s, is %s", s.origDestConnID, params.OriginalDestinationConnectionID)
	}
	if s.retrySrcConnID != nil { // a Retry was performed
		if params.RetrySourceConnectionID == nil {
			return errors.New("missing retry_source_connection_id")
		}
		if *params.RetrySourceConnectionID != *s.retrySrcConnID {
			return fmt.Errorf("expected retry_source_connection_id to equal %s, is %s", s.retrySrcConnID, *params.RetrySourceConnectionID)
		}
	} else if params.RetrySourceConnectionID != nil {
		return errors.New("received retry_source_connection_id, although no Retry was performed")
	}
	return nil
}

func (s *connection) applyTransportParameters() {
	params := s.peerParams
	// Our local idle timeout will always be > 0.
	s.idleTimeout = utils.MinNonZeroDuration(s.config.MaxIdleTimeout, params.MaxIdleTimeout)
	s.keepAliveInterval = min(s.config.KeepAlivePeriod, min(s.idleTimeout/2, protocol.MaxKeepAliveInterval))
	s.streamsMap.UpdateLimits(params)
	s.frameParser.SetAckDelayExponent(params.AckDelayExponent)
	s.connFlowController.UpdateSendWindow(params.InitialMaxData)
	s.rttStats.SetMaxAckDelay(params.MaxAckDelay)
	s.connIDGenerator.SetMaxActiveConnIDs(params.ActiveConnectionIDLimit)
	if params.StatelessResetToken != nil {
		s.connIDManager.SetStatelessResetToken(*params.StatelessResetToken)
	}
	// We don't support connection migration yet, so we don't have any use for the preferred_address.
	if params.PreferredAddress != nil {
		// Retire the connection ID.
		s.connIDManager.AddFromPreferredAddress(params.PreferredAddress.ConnectionID, params.PreferredAddress.StatelessResetToken)
	}
}

func (s *connection) triggerSending(now time.Time) error {
	s.pacingDeadline = time.Time{}

	sendMode := s.sentPacketHandler.SendMode(now)
	//nolint:exhaustive // No need to handle pacing limited here.
	switch sendMode {
	case ackhandler.SendAny:
		return s.sendPackets(now)
	case ackhandler.SendNone:
		return nil
	case ackhandler.SendPacingLimited:
		deadline := s.sentPacketHandler.TimeUntilSend()
		if deadline.IsZero() {
			deadline = deadlineSendImmediately
		}
		s.pacingDeadline = deadline
		// Allow sending of an ACK if we're pacing limit.
		// This makes sure that a peer that is mostly receiving data (and thus has an inaccurate cwnd estimate)
		// sends enough ACKs to allow its peer to utilize the bandwidth.
		fallthrough
	case ackhandler.SendAck:
		// We can at most send a single ACK only packet.
		// There will only be a new ACK after receiving new packets.
		// SendAck is only returned when we're congestion limited, so we don't need to set the pacinggs timer.
		return s.maybeSendAckOnlyPacket(now)
	case ackhandler.SendPTOInitial:
		if err := s.sendProbePacket(protocol.EncryptionInitial, now); err != nil {
			return err
		}
		if s.sendQueue.WouldBlock() {
			s.scheduleSending()
			return nil
		}
		return s.triggerSending(now)
	case ackhandler.SendPTOHandshake:
		if err := s.sendProbePacket(protocol.EncryptionHandshake, now); err != nil {
			return err
		}
		if s.sendQueue.WouldBlock() {
			s.scheduleSending()
			return nil
		}
		return s.triggerSending(now)
	case ackhandler.SendPTOAppData:
		if err := s.sendProbePacket(protocol.Encryption1RTT, now); err != nil {
			return err
		}
		if s.sendQueue.WouldBlock() {
			s.scheduleSending()
			return nil
		}
		return s.triggerSending(now)
	default:
		return fmt.Errorf("BUG: invalid send mode %d", sendMode)
	}
}

func (s *connection) sendPackets(now time.Time) error {
	// Path MTU Discovery
	// Can't use GSO, since we need to send a single packet that's larger than our current maximum size.
	// Performance-wise, this doesn't matter, since we only send a very small (<10) number of
	// MTU probe packets per connection.
	if s.handshakeConfirmed && s.mtuDiscoverer != nil && s.mtuDiscoverer.ShouldSendProbe(now) {
		ping, size := s.mtuDiscoverer.GetPing()
		p, buf, err := s.packer.PackMTUProbePacket(ping, size, s.version)
		if err != nil {
			return err
		}
		ecn := s.sentPacketHandler.ECNMode(true)
		s.logShortHeaderPacket(p.DestConnID, p.Ack, p.Frames, p.StreamFrames, p.PacketNumber, p.PacketNumberLen, p.KeyPhase, ecn, buf.Len(), false)
		s.registerPackedShortHeaderPacket(p, ecn, now)
		s.sendQueue.Send(buf, 0, ecn)
		// This is kind of a hack. We need to trigger sending again somehow.
		s.pacingDeadline = deadlineSendImmediately
		return nil
	}

	if isBlocked, offset := s.connFlowController.IsNewlyBlocked(); isBlocked {
		s.framer.QueueControlFrame(&wire.DataBlockedFrame{MaximumData: offset})
	}
	s.windowUpdateQueue.QueueAll()
	if cf := s.cryptoStreamManager.GetPostHandshakeData(protocol.MaxPostHandshakeCryptoFrameSize); cf != nil {
		s.queueControlFrame(cf)
	}

	if !s.handshakeConfirmed {
		packet, err := s.packer.PackCoalescedPacket(false, s.mtuDiscoverer.CurrentSize(), s.version)
		if err != nil || packet == nil {
			return err
		}
		s.sentFirstPacket = true
		if err := s.sendPackedCoalescedPacket(packet, s.sentPacketHandler.ECNMode(packet.IsOnlyShortHeaderPacket()), now); err != nil {
			return err
		}
		sendMode := s.sentPacketHandler.SendMode(now)
		if sendMode == ackhandler.SendPacingLimited {
			s.resetPacingDeadline()
		} else if sendMode == ackhandler.SendAny {
			s.pacingDeadline = deadlineSendImmediately
		}
		return nil
	}

	if s.conn.capabilities().GSO {
		return s.sendPacketsWithGSO(now)
	}
	return s.sendPacketsWithoutGSO(now)
}

func (s *connection) sendPacketsWithoutGSO(now time.Time) error {
	for {
		buf := getPacketBuffer()
		ecn := s.sentPacketHandler.ECNMode(true)
		if _, err := s.appendOneShortHeaderPacket(buf, s.mtuDiscoverer.CurrentSize(), ecn, now); err != nil {
			if err == errNothingToPack {
				buf.Release()
				return nil
			}
			return err
		}

		s.sendQueue.Send(buf, 0, ecn)

		if s.sendQueue.WouldBlock() {
			return nil
		}
		sendMode := s.sentPacketHandler.SendMode(now)
		if sendMode == ackhandler.SendPacingLimited {
			s.resetPacingDeadline()
			return nil
		}
		if sendMode != ackhandler.SendAny {
			return nil
		}
		// Prioritize receiving of packets over sending out more packets.
		if len(s.receivedPackets) > 0 {
			s.pacingDeadline = deadlineSendImmediately
			return nil
		}
	}
}

func (s *connection) sendPacketsWithGSO(now time.Time) error {
	buf := getLargePacketBuffer()
	maxSize := s.mtuDiscoverer.CurrentSize()

	ecn := s.sentPacketHandler.ECNMode(true)
	for {
		var dontSendMore bool
		size, err := s.appendOneShortHeaderPacket(buf, maxSize, ecn, now)
		if err != nil {
			if err != errNothingToPack {
				return err
			}
			if buf.Len() == 0 {
				buf.Release()
				return nil
			}
			dontSendMore = true
		}

		if !dontSendMore {
			sendMode := s.sentPacketHandler.SendMode(now)
			if sendMode == ackhandler.SendPacingLimited {
				s.resetPacingDeadline()
			}
			if sendMode != ackhandler.SendAny {
				dontSendMore = true
			}
		}

		// Don't send more packets in this batch if they require a different ECN marking than the previous ones.
		nextECN := s.sentPacketHandler.ECNMode(true)

		// Append another packet if
		// 1. The congestion controller and pacer allow sending more
		// 2. The last packet appended was a full-size packet
		// 3. The next packet will have the same ECN marking
		// 4. We still have enough space for another full-size packet in the buffer
		if !dontSendMore && size == maxSize && nextECN == ecn && buf.Len()+maxSize <= buf.Cap() {
			continue
		}

		s.sendQueue.Send(buf, uint16(maxSize), ecn)

		if dontSendMore {
			return nil
		}
		if s.sendQueue.WouldBlock() {
			return nil
		}

		// Prioritize receiving of packets over sending out more packets.
		if len(s.receivedPackets) > 0 {
			s.pacingDeadline = deadlineSendImmediately
			return nil
		}

		buf = getLargePacketBuffer()
	}
}

func (s *connection) resetPacingDeadline() {
	deadline := s.sentPacketHandler.TimeUntilSend()
	if deadline.IsZero() {
		deadline = deadlineSendImmediately
	}
	s.pacingDeadline = deadline
}

func (s *connection) maybeSendAckOnlyPacket(now time.Time) error {
	if !s.handshakeConfirmed {
		ecn := s.sentPacketHandler.ECNMode(false)
		packet, err := s.packer.PackCoalescedPacket(true, s.mtuDiscoverer.CurrentSize(), s.version)
		if err != nil {
			return err
		}
		if packet == nil {
			return nil
		}
		return s.sendPackedCoalescedPacket(packet, ecn, now)
	}

	ecn := s.sentPacketHandler.ECNMode(true)
	p, buf, err := s.packer.PackAckOnlyPacket(s.mtuDiscoverer.CurrentSize(), s.version)
	if err != nil {
		if err == errNothingToPack {
			return nil
		}
		return err
	}
	s.logShortHeaderPacket(p.DestConnID, p.Ack, p.Frames, p.StreamFrames, p.PacketNumber, p.PacketNumberLen, p.KeyPhase, ecn, buf.Len(), false)
	s.registerPackedShortHeaderPacket(p, ecn, now)
	s.sendQueue.Send(buf, 0, ecn)
	return nil
}

func (s *connection) sendProbePacket(encLevel protocol.EncryptionLevel, now time.Time) error {
	// Queue probe packets until we actually send out a packet,
	// or until there are no more packets to queue.
	var packet *coalescedPacket
	for {
		if wasQueued := s.sentPacketHandler.QueueProbePacket(encLevel); !wasQueued {
			break
		}
		var err error
		packet, err = s.packer.MaybePackProbePacket(encLevel, s.mtuDiscoverer.CurrentSize(), s.version)
		if err != nil {
			return err
		}
		if packet != nil {
			break
		}
	}
	if packet == nil {
		s.retransmissionQueue.AddPing(encLevel)
		var err error
		packet, err = s.packer.MaybePackProbePacket(encLevel, s.mtuDiscoverer.CurrentSize(), s.version)
		if err != nil {
			return err
		}
	}
	if packet == nil || (len(packet.longHdrPackets) == 0 && packet.shortHdrPacket == nil) {
		return fmt.Errorf("connection BUG: couldn't pack %s probe packet", encLevel)
	}
	return s.sendPackedCoalescedPacket(packet, s.sentPacketHandler.ECNMode(packet.IsOnlyShortHeaderPacket()), now)
}

// appendOneShortHeaderPacket appends a new packet to the given packetBuffer.
// If there was nothing to pack, the returned size is 0.
func (s *connection) appendOneShortHeaderPacket(buf *packetBuffer, maxSize protocol.ByteCount, ecn protocol.ECN, now time.Time) (protocol.ByteCount, error) {
	startLen := buf.Len()
	p, err := s.packer.AppendPacket(buf, maxSize, s.version)
	if err != nil {
		return 0, err
	}
	size := buf.Len() - startLen
	s.logShortHeaderPacket(p.DestConnID, p.Ack, p.Frames, p.StreamFrames, p.PacketNumber, p.PacketNumberLen, p.KeyPhase, ecn, size, false)
	s.registerPackedShortHeaderPacket(p, ecn, now)
	return size, nil
}

func (s *connection) registerPackedShortHeaderPacket(p shortHeaderPacket, ecn protocol.ECN, now time.Time) {
	if s.firstAckElicitingPacketAfterIdleSentTime.IsZero() && (len(p.StreamFrames) > 0 || ackhandler.HasAckElicitingFrames(p.Frames)) {
		s.firstAckElicitingPacketAfterIdleSentTime = now
	}

	largestAcked := protocol.InvalidPacketNumber
	if p.Ack != nil {
		largestAcked = p.Ack.LargestAcked()
	}
	s.sentPacketHandler.SentPacket(now, p.PacketNumber, largestAcked, p.StreamFrames, p.Frames, protocol.Encryption1RTT, ecn, p.Length, p.IsPathMTUProbePacket)
	s.connIDManager.SentPacket()
}

func (s *connection) sendPackedCoalescedPacket(packet *coalescedPacket, ecn protocol.ECN, now time.Time) error {
	s.logCoalescedPacket(packet, ecn)
	for _, p := range packet.longHdrPackets {
		if s.firstAckElicitingPacketAfterIdleSentTime.IsZero() && p.IsAckEliciting() {
			s.firstAckElicitingPacketAfterIdleSentTime = now
		}
		largestAcked := protocol.InvalidPacketNumber
		if p.ack != nil {
			largestAcked = p.ack.LargestAcked()
		}
		s.sentPacketHandler.SentPacket(now, p.header.PacketNumber, largestAcked, p.streamFrames, p.frames, p.EncryptionLevel(), ecn, p.length, false)
		if s.perspective == protocol.PerspectiveClient && p.EncryptionLevel() == protocol.EncryptionHandshake {
			// On the client side, Initial keys are dropped as soon as the first Handshake packet is sent.
			// See Section 4.9.1 of RFC 9001.
			if err := s.dropEncryptionLevel(protocol.EncryptionInitial); err != nil {
				return err
			}
		}
	}
	if p := packet.shortHdrPacket; p != nil {
		if s.firstAckElicitingPacketAfterIdleSentTime.IsZero() && p.IsAckEliciting() {
			s.firstAckElicitingPacketAfterIdleSentTime = now
		}
		largestAcked := protocol.InvalidPacketNumber
		if p.Ack != nil {
			largestAcked = p.Ack.LargestAcked()
		}
		s.sentPacketHandler.SentPacket(now, p.PacketNumber, largestAcked, p.StreamFrames, p.Frames, protocol.Encryption1RTT, ecn, p.Length, p.IsPathMTUProbePacket)
	}
	s.connIDManager.SentPacket()
	s.sendQueue.Send(packet.buffer, 0, ecn)
	return nil
}

func (s *connection) sendConnectionClose(e error) ([]byte, error) {
	var packet *coalescedPacket
	var err error
	var transportErr *qerr.TransportError
	var applicationErr *qerr.ApplicationError
	if errors.As(e, &transportErr) {
		packet, err = s.packer.PackConnectionClose(transportErr, s.mtuDiscoverer.CurrentSize(), s.version)
	} else if errors.As(e, &applicationErr) {
		packet, err = s.packer.PackApplicationClose(applicationErr, s.mtuDiscoverer.CurrentSize(), s.version)
	} else {
		packet, err = s.packer.PackConnectionClose(&qerr.TransportError{
			ErrorCode:    qerr.InternalError,
			ErrorMessage: fmt.Sprintf("connection BUG: unspecified error type (msg: %s)", e.Error()),
		}, s.mtuDiscoverer.CurrentSize(), s.version)
	}
	if err != nil {
		return nil, err
	}
	ecn := s.sentPacketHandler.ECNMode(packet.IsOnlyShortHeaderPacket())
	s.logCoalescedPacket(packet, ecn)
	return packet.buffer.Data, s.conn.Write(packet.buffer.Data, 0, ecn)
}

func (s *connection) logLongHeaderPacket(p *longHeaderPacket, ecn protocol.ECN) {
	// quic-go logging
	if s.logger.Debug() {
		p.header.Log(s.logger)
		if p.ack != nil {
			wire.LogFrame(s.logger, p.ack, true)
		}
		for _, frame := range p.frames {
			wire.LogFrame(s.logger, frame.Frame, true)
		}
		for _, frame := range p.streamFrames {
			wire.LogFrame(s.logger, frame.Frame, true)
		}
	}

	// tracing
	if s.tracer != nil && s.tracer.SentLongHeaderPacket != nil {
		frames := make([]logging.Frame, 0, len(p.frames))
		for _, f := range p.frames {
			frames = append(frames, logutils.ConvertFrame(f.Frame))
		}
		for _, f := range p.streamFrames {
			frames = append(frames, logutils.ConvertFrame(f.Frame))
		}
		var ack *logging.AckFrame
		if p.ack != nil {
			ack = logutils.ConvertAckFrame(p.ack)
		}
		s.tracer.SentLongHeaderPacket(p.header, p.length, ecn, ack, frames)
	}
}

func (s *connection) logShortHeaderPacket(
	destConnID protocol.ConnectionID,
	ackFrame *wire.AckFrame,
	frames []ackhandler.Frame,
	streamFrames []ackhandler.StreamFrame,
	pn protocol.PacketNumber,
	pnLen protocol.PacketNumberLen,
	kp protocol.KeyPhaseBit,
	ecn protocol.ECN,
	size protocol.ByteCount,
	isCoalesced bool,
) {
	if s.logger.Debug() && !isCoalesced {
		s.logger.Debugf("-> Sending packet %d (%d bytes) for connection %s, 1-RTT (ECN: %s)", pn, size, s.logID, ecn)
	}
	// quic-go logging
	if s.logger.Debug() {
		wire.LogShortHeader(s.logger, destConnID, pn, pnLen, kp)
		if ackFrame != nil {
			wire.LogFrame(s.logger, ackFrame, true)
		}
		for _, f := range frames {
			wire.LogFrame(s.logger, f.Frame, true)
		}
		for _, f := range streamFrames {
			wire.LogFrame(s.logger, f.Frame, true)
		}
	}

	// tracing
	if s.tracer != nil && s.tracer.SentShortHeaderPacket != nil {
		fs := make([]logging.Frame, 0, len(frames)+len(streamFrames))
		for _, f := range frames {
			fs = append(fs, logutils.ConvertFrame(f.Frame))
		}
		for _, f := range streamFrames {
			fs = append(fs, logutils.ConvertFrame(f.Frame))
		}
		var ack *logging.AckFrame
		if ackFrame != nil {
			ack = logutils.ConvertAckFrame(ackFrame)
		}
		s.tracer.SentShortHeaderPacket(
			&logging.ShortHeader{
				DestConnectionID: destConnID,
				PacketNumber:     pn,
				PacketNumberLen:  pnLen,
				KeyPhase:         kp,
			},
			size,
			ecn,
			ack,
			fs,
		)
	}
}

func (s *connection) logCoalescedPacket(packet *coalescedPacket, ecn protocol.ECN) {
	if s.logger.Debug() {
		// There's a short period between dropping both Initial and Handshake keys and completion of the handshake,
		// during which we might call PackCoalescedPacket but just pack a short header packet.
		if len(packet.longHdrPackets) == 0 && packet.shortHdrPacket != nil {
			s.logShortHeaderPacket(
				packet.shortHdrPacket.DestConnID,
				packet.shortHdrPacket.Ack,
				packet.shortHdrPacket.Frames,
				packet.shortHdrPacket.StreamFrames,
				packet.shortHdrPacket.PacketNumber,
				packet.shortHdrPacket.PacketNumberLen,
				packet.shortHdrPacket.KeyPhase,
				ecn,
				packet.shortHdrPacket.Length,
				false,
			)
			return
		}
		if len(packet.longHdrPackets) > 1 {
			s.logger.Debugf("-> Sending coalesced packet (%d parts, %d bytes) for connection %s", len(packet.longHdrPackets), packet.buffer.Len(), s.logID)
		} else {
			s.logger.Debugf("-> Sending packet %d (%d bytes) for connection %s, %s", packet.longHdrPackets[0].header.PacketNumber, packet.buffer.Len(), s.logID, packet.longHdrPackets[0].EncryptionLevel())
		}
	}
	for _, p := range packet.longHdrPackets {
		s.logLongHeaderPacket(p, ecn)
	}
	if p := packet.shortHdrPacket; p != nil {
		s.logShortHeaderPacket(p.DestConnID, p.Ack, p.Frames, p.StreamFrames, p.PacketNumber, p.PacketNumberLen, p.KeyPhase, ecn, p.Length, true)
	}
}

// AcceptStream returns the next stream openend by the peer
func (s *connection) AcceptStream(ctx context.Context) (Stream, error) {
	return s.streamsMap.AcceptStream(ctx)
}

func (s *connection) AcceptUniStream(ctx context.Context) (ReceiveStream, error) {
	return s.streamsMap.AcceptUniStream(ctx)
}

// OpenStream opens a stream
func (s *connection) OpenStream() (Stream, error) {
	return s.streamsMap.OpenStream()
}

func (s *connection) OpenStreamSync(ctx context.Context) (Stream, error) {
	return s.streamsMap.OpenStreamSync(ctx)
}

func (s *connection) OpenUniStream() (SendStream, error) {
	return s.streamsMap.OpenUniStream()
}

func (s *connection) OpenUniStreamSync(ctx context.Context) (SendStream, error) {
	return s.streamsMap.OpenUniStreamSync(ctx)
}

func (s *connection) newFlowController(id protocol.StreamID) flowcontrol.StreamFlowController {
	initialSendWindow := s.peerParams.InitialMaxStreamDataUni
	if id.Type() == protocol.StreamTypeBidi {
		if id.InitiatedBy() == s.perspective {
			initialSendWindow = s.peerParams.InitialMaxStreamDataBidiRemote
		} else {
			initialSendWindow = s.peerParams.InitialMaxStreamDataBidiLocal
		}
	}
	return flowcontrol.NewStreamFlowController(
		id,
		s.connFlowController,
		protocol.ByteCount(s.config.InitialStreamReceiveWindow),
		protocol.ByteCount(s.config.MaxStreamReceiveWindow),
		initialSendWindow,
		s.onHasStreamWindowUpdate,
		s.rttStats,
		s.logger,
	)
}

// scheduleSending signals that we have data for sending
func (s *connection) scheduleSending() {
	select {
	case s.sendingScheduled <- struct{}{}:
	default:
	}
}

// tryQueueingUndecryptablePacket queues a packet for which we're missing the decryption keys.
// The logging.PacketType is only used for logging purposes.
func (s *connection) tryQueueingUndecryptablePacket(p receivedPacket, pt logging.PacketType) {
	if s.handshakeComplete {
		panic("shouldn't queue undecryptable packets after handshake completion")
	}
	if len(s.undecryptablePackets)+1 > protocol.MaxUndecryptablePackets {
		if s.tracer != nil && s.tracer.DroppedPacket != nil {
			s.tracer.DroppedPacket(pt, protocol.InvalidPacketNumber, p.Size(), logging.PacketDropDOSPrevention)
		}
		s.logger.Infof("Dropping undecryptable packet (%d bytes). Undecryptable packet queue full.", p.Size())
		return
	}
	s.logger.Infof("Queueing packet (%d bytes) for later decryption", p.Size())
	if s.tracer != nil && s.tracer.BufferedPacket != nil {
		s.tracer.BufferedPacket(pt, p.Size())
	}
	s.undecryptablePackets = append(s.undecryptablePackets, p)
}

func (s *connection) queueControlFrame(f wire.Frame) {
	s.framer.QueueControlFrame(f)
	s.scheduleSending()
}

func (s *connection) onHasStreamWindowUpdate(id protocol.StreamID) {
	s.windowUpdateQueue.AddStream(id)
	s.scheduleSending()
}

func (s *connection) onHasConnectionWindowUpdate() {
	s.windowUpdateQueue.AddConnection()
	s.scheduleSending()
}

func (s *connection) onHasStreamData(id protocol.StreamID) {
	s.framer.AddActiveStream(id)
	s.scheduleSending()
}

func (s *connection) onStreamCompleted(id protocol.StreamID) {
	if err := s.streamsMap.DeleteStream(id); err != nil {
		s.closeLocal(err)
	}
}

type ErrMessageTooLarge int

func (e ErrMessageTooLarge) Error() string {
	return fmt.Sprintf("message too large (maximum: %d bytes)", e)
}

func (s *connection) SendDatagram(p []byte) error {
	if !s.supportsDatagrams() {
		return errors.New("datagram support disabled")
	}

	f := &wire.DatagramFrame{DataLenPresent: true}
<<<<<<< HEAD
	maxDataLen := f.MaxDataLen(s.peerParams.MaxDatagramFrameSize, s.version)
	if protocol.ByteCount(len(p)) > maxDataLen {
		return ErrMessageTooLarge(maxDataLen)
=======
	if protocol.ByteCount(len(p)) > f.MaxDataLen(s.peerParams.MaxDatagramFrameSize, s.version) {
		return &DatagramTooLargeError{
			PeerMaxDatagramFrameSize: int64(s.peerParams.MaxDatagramFrameSize),
		}
>>>>>>> d3c2020e
	}
	f.Data = make([]byte, len(p))
	copy(f.Data, p)
	return s.datagramQueue.Add(f)
}

func (s *connection) ReceiveDatagram(ctx context.Context) ([]byte, error) {
	if !s.config.EnableDatagrams {
		return nil, errors.New("datagram support disabled")
	}
	return s.datagramQueue.Receive(ctx)
}

func (s *connection) LocalAddr() net.Addr {
	return s.conn.LocalAddr()
}

func (s *connection) RemoteAddr() net.Addr {
	return s.conn.RemoteAddr()
}

func (s *connection) getPerspective() protocol.Perspective {
	return s.perspective
}

func (s *connection) GetVersion() protocol.VersionNumber {
	return s.version
}

func (s *connection) NextConnection() Connection {
	<-s.HandshakeComplete()
	s.streamsMap.UseResetMaps()
	return s
}

func (s *connection) SetCongestionControl(cc congestion.CongestionControl) {
	s.sentPacketHandler.SetCongestionControl(cc)
}<|MERGE_RESOLUTION|>--- conflicted
+++ resolved
@@ -2353,29 +2353,17 @@
 		s.closeLocal(err)
 	}
 }
-
-type ErrMessageTooLarge int
-
-func (e ErrMessageTooLarge) Error() string {
-	return fmt.Sprintf("message too large (maximum: %d bytes)", e)
-}
-
 func (s *connection) SendDatagram(p []byte) error {
 	if !s.supportsDatagrams() {
 		return errors.New("datagram support disabled")
 	}
 
 	f := &wire.DatagramFrame{DataLenPresent: true}
-<<<<<<< HEAD
 	maxDataLen := f.MaxDataLen(s.peerParams.MaxDatagramFrameSize, s.version)
 	if protocol.ByteCount(len(p)) > maxDataLen {
-		return ErrMessageTooLarge(maxDataLen)
-=======
-	if protocol.ByteCount(len(p)) > f.MaxDataLen(s.peerParams.MaxDatagramFrameSize, s.version) {
 		return &DatagramTooLargeError{
-			PeerMaxDatagramFrameSize: int64(s.peerParams.MaxDatagramFrameSize),
-		}
->>>>>>> d3c2020e
+			PeerMaxDatagramFrameSize: int64(maxDataLen),
+		}
 	}
 	f.Data = make([]byte, len(p))
 	copy(f.Data, p)

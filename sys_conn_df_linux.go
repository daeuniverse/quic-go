--- conflicted
+++ resolved
@@ -38,10 +38,7 @@
 	case errDFIPv4 != nil && errDFIPv6 == nil:
 		utils.DefaultLogger.Debugf("Setting DF for IPv6.")
 	case errDFIPv4 != nil && errDFIPv6 != nil:
-<<<<<<< HEAD
 		utils.DefaultLogger.Debugf("Setting DF failed for both IPv4 and IPv6.")
-=======
-		return false, errors.New("setting DF failed for both IPv4 and IPv6")
 	}
 	return true, nil
 }
@@ -61,7 +58,6 @@
 	if setErr != nil {
 		log.Println("failed to enable GSO")
 		return false
->>>>>>> da298d09
 	}
 	return true
 }

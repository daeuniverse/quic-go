--- conflicted
+++ resolved
@@ -127,24 +127,7 @@
 
 	quicConf := &qtls.QUICConfig{TLSConfig: tlsConf}
 	qtls.SetupConfigForServer(quicConf, cs.allow0RTT, cs.getDataForSessionTicket, cs.accept0RTT)
-<<<<<<< HEAD
-	if quicConf.TLSConfig.GetConfigForClient != nil {
-		gcfc := quicConf.TLSConfig.GetConfigForClient
-		quicConf.TLSConfig.GetConfigForClient = func(info *tls.ClientHelloInfo) (*tls.Config, error) {
-			info.Conn = &conn{localAddr: localAddr, remoteAddr: remoteAddr}
-			return gcfc(info)
-		}
-	}
-	if quicConf.TLSConfig.GetCertificate != nil {
-		gc := quicConf.TLSConfig.GetCertificate
-		quicConf.TLSConfig.GetCertificate = func(info *tls.ClientHelloInfo) (*tls.Certificate, error) {
-			info.Conn = &conn{localAddr: localAddr, remoteAddr: remoteAddr}
-			return gc(info)
-		}
-	}
-=======
 	addConnToClientHelloInfo(quicConf.TLSConfig, localAddr, remoteAddr)
->>>>>>> aab4d4e4
 
 	cs.tlsConf = quicConf.TLSConfig
 	cs.conn = qtls.QUICServer(quicConf)

package handshake

import (
	"crypto/tls"
	"encoding/hex"
	"strings"
	"testing"

<<<<<<< HEAD
	"github.com/metacubex/quic-go/internal/qtls"

=======
>>>>>>> 469a6153
	"github.com/golang/mock/gomock"

	. "github.com/onsi/ginkgo/v2"
	. "github.com/onsi/gomega"
)

func TestHandshake(t *testing.T) {
	RegisterFailHandler(Fail)
	RunSpecs(t, "Handshake Suite")
}

var mockCtrl *gomock.Controller

var _ = BeforeEach(func() {
	mockCtrl = gomock.NewController(GinkgoT())
})

var _ = AfterEach(func() {
	mockCtrl.Finish()
})

func splitHexString(s string) (slice []byte) {
	for _, ss := range strings.Split(s, " ") {
		if ss[0:2] == "0x" {
			ss = ss[2:]
		}
		d, err := hex.DecodeString(ss)
		ExpectWithOffset(1, err).ToNot(HaveOccurred())
		slice = append(slice, d...)
	}
	return
}

var cipherSuites = []*cipherSuite{
	getCipherSuite(tls.TLS_AES_128_GCM_SHA256),
	getCipherSuite(tls.TLS_AES_256_GCM_SHA384),
	getCipherSuite(tls.TLS_CHACHA20_POLY1305_SHA256),
}<|MERGE_RESOLUTION|>--- conflicted
+++ resolved
@@ -6,11 +6,6 @@
 	"strings"
 	"testing"
 
-<<<<<<< HEAD
-	"github.com/metacubex/quic-go/internal/qtls"
-
-=======
->>>>>>> 469a6153
 	"github.com/golang/mock/gomock"
 
 	. "github.com/onsi/ginkgo/v2"

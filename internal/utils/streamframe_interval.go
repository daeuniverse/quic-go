package utils

import (
	"fmt"

<<<<<<< HEAD
	"github.com/metacubex/quic-go/internal/protocol"
	"github.com/metacubex/quic-go/internal/utils/tree"
=======
	"github.com/lucas-clemente/quic-go/internal/protocol"
>>>>>>> c4a37bf8
)

// ByteInterval is an interval from one ByteCount to the other
type ByteInterval struct {
	Start protocol.ByteCount
	End   protocol.ByteCount
}

func (i ByteInterval) Comp(v ByteInterval) int8 {
	if i.Start < v.Start {
		return -1
	}
	if i.Start > v.Start {
		return 1
	}
	if i.End < v.End {
		return -1
	}
	if i.End > v.End {
		return 1
	}
	return 0
}

func (i ByteInterval) Match(n ByteInterval) int8 {
	// check if there is an overlap
	if i.Start <= n.End && i.End >= n.Start {
		return 0
	}
	if i.Start > n.End {
		return 1
	} else {
		return -1
	}
}

func (i ByteInterval) String() string {
	return fmt.Sprintf("[%d, %d]", i.Start, i.End)
}<|MERGE_RESOLUTION|>--- conflicted
+++ resolved
@@ -3,12 +3,7 @@
 import (
 	"fmt"
 
-<<<<<<< HEAD
 	"github.com/metacubex/quic-go/internal/protocol"
-	"github.com/metacubex/quic-go/internal/utils/tree"
-=======
-	"github.com/lucas-clemente/quic-go/internal/protocol"
->>>>>>> c4a37bf8
 )
 
 // ByteInterval is an interval from one ByteCount to the other

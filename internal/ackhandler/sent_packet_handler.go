package ackhandler

import (
	"errors"
	"fmt"
	"sync"
	"time"

	congestionExt "github.com/quic-go/quic-go/congestion"
	"github.com/quic-go/quic-go/internal/congestion"
	"github.com/quic-go/quic-go/internal/protocol"
	"github.com/quic-go/quic-go/internal/qerr"
	"github.com/quic-go/quic-go/internal/utils"
	"github.com/quic-go/quic-go/internal/wire"
	"github.com/quic-go/quic-go/logging"
)

const (
	// Maximum reordering in time space before time based loss detection considers a packet lost.
	// Specified as an RTT multiplier.
	timeThreshold = 9.0 / 8
	// Maximum reordering in packets before packet threshold loss detection considers a packet lost.
	packetThreshold = 3
	// Before validating the client's address, the server won't send more than 3x bytes than it received.
	amplificationFactor = 3
	// We use Retry packets to derive an RTT estimate. Make sure we don't set the RTT to a super low value yet.
	minRTTAfterRetry = 5 * time.Millisecond
	// The PTO duration uses exponential backoff, but is truncated to a maximum value, as allowed by RFC 8961, section 4.4.
	maxPTODuration = 60 * time.Second
)

type packetNumberSpace struct {
	history *sentPacketHistory
	pns     packetNumberGenerator

	lossTime                   time.Time
	lastAckElicitingPacketTime time.Time

	largestAcked protocol.PacketNumber
	largestSent  protocol.PacketNumber
}

func newPacketNumberSpace(initialPN protocol.PacketNumber, skipPNs bool) *packetNumberSpace {
	var pns packetNumberGenerator
	if skipPNs {
		pns = newSkippingPacketNumberGenerator(initialPN, protocol.SkipPacketInitialPeriod, protocol.SkipPacketMaxPeriod)
	} else {
		pns = newSequentialPacketNumberGenerator(initialPN)
	}
	return &packetNumberSpace{
		history:      newSentPacketHistory(),
		pns:          pns,
		largestSent:  protocol.InvalidPacketNumber,
		largestAcked: protocol.InvalidPacketNumber,
	}
}

type sentPacketHandler struct {
	initialPackets   *packetNumberSpace
	handshakePackets *packetNumberSpace
	appDataPackets   *packetNumberSpace

	// Do we know that the peer completed address validation yet?
	// Always true for the server.
	peerCompletedAddressValidation bool
	bytesReceived                  protocol.ByteCount
	bytesSent                      protocol.ByteCount
	// Have we validated the peer's address yet?
	// Always true for the client.
	peerAddressValidated bool

	handshakeConfirmed bool

	// lowestNotConfirmedAcked is the lowest packet number that we sent an ACK for, but haven't received confirmation, that this ACK actually arrived
	// example: we send an ACK for packets 90-100 with packet number 20
	// once we receive an ACK from the peer for packet 20, the lowestNotConfirmedAcked is 101
	// Only applies to the application-data packet number space.
	lowestNotConfirmedAcked protocol.PacketNumber

	ackedPackets []*packet // to avoid allocations in detectAndRemoveAckedPackets

	bytesInFlight protocol.ByteCount

	congestion      congestion.SendAlgorithmWithDebugInfos
	congestionMutex sync.RWMutex
	rttStats        *utils.RTTStats

	// The number of times a PTO has been sent without receiving an ack.
	ptoCount uint32
	ptoMode  SendMode
	// The number of PTO probe packets that should be sent.
	// Only applies to the application-data packet number space.
	numProbesToSend int

	// The alarm timeout
	alarm time.Time

	enableECN  bool
	ecnTracker ecnHandler

	perspective protocol.Perspective

	tracer *logging.ConnectionTracer
	logger utils.Logger
}

var (
	_ SentPacketHandler = &sentPacketHandler{}
	_ sentPacketTracker = &sentPacketHandler{}
)

// clientAddressValidated indicates whether the address was validated beforehand by an address validation token.
// If the address was validated, the amplification limit doesn't apply. It has no effect for a client.
func newSentPacketHandler(
	initialPN protocol.PacketNumber,
	initialMaxDatagramSize protocol.ByteCount,
	rttStats *utils.RTTStats,
	clientAddressValidated bool,
	enableECN bool,
	pers protocol.Perspective,
	tracer *logging.ConnectionTracer,
	logger utils.Logger,
) *sentPacketHandler {
	congestion := congestion.NewCubicSender(
		congestion.DefaultClock{},
		rttStats,
		initialMaxDatagramSize,
		true, // use Reno
		tracer,
	)

	h := &sentPacketHandler{
		peerCompletedAddressValidation: pers == protocol.PerspectiveServer,
		peerAddressValidated:           pers == protocol.PerspectiveClient || clientAddressValidated,
		initialPackets:                 newPacketNumberSpace(initialPN, false),
		handshakePackets:               newPacketNumberSpace(0, false),
		appDataPackets:                 newPacketNumberSpace(0, true),
		rttStats:                       rttStats,
		congestion:                     congestion,
		perspective:                    pers,
		tracer:                         tracer,
		logger:                         logger,
	}
	if enableECN {
		h.enableECN = true
		h.ecnTracker = newECNTracker(logger, tracer)
	}
	return h
}

func (h *sentPacketHandler) removeFromBytesInFlight(p *packet) {
	if p.includedInBytesInFlight {
		if p.Length > h.bytesInFlight {
			panic("negative bytes_in_flight")
		}
		h.bytesInFlight -= p.Length
		p.includedInBytesInFlight = false
	}
}

func (h *sentPacketHandler) DropPackets(encLevel protocol.EncryptionLevel) {
	// The server won't await address validation after the handshake is confirmed.
	// This applies even if we didn't receive an ACK for a Handshake packet.
	if h.perspective == protocol.PerspectiveClient && encLevel == protocol.EncryptionHandshake {
		h.peerCompletedAddressValidation = true
	}
	// remove outstanding packets from bytes_in_flight
	if encLevel == protocol.EncryptionInitial || encLevel == protocol.EncryptionHandshake {
		pnSpace := h.getPacketNumberSpace(encLevel)
		// We might already have dropped this packet number space.
		if pnSpace == nil {
			return
		}
		pnSpace.history.Iterate(func(p *packet) (bool, error) {
			h.removeFromBytesInFlight(p)
			return true, nil
		})
	}
	// drop the packet history
	//nolint:exhaustive // Not every packet number space can be dropped.
	switch encLevel {
	case protocol.EncryptionInitial:
		h.initialPackets = nil
	case protocol.EncryptionHandshake:
		h.handshakePackets = nil
	case protocol.Encryption0RTT:
		// This function is only called when 0-RTT is rejected,
		// and not when the client drops 0-RTT keys when the handshake completes.
		// When 0-RTT is rejected, all application data sent so far becomes invalid.
		// Delete the packets from the history and remove them from bytes_in_flight.
		h.appDataPackets.history.Iterate(func(p *packet) (bool, error) {
			if p.EncryptionLevel != protocol.Encryption0RTT && !p.skippedPacket {
				return false, nil
			}
			h.removeFromBytesInFlight(p)
			h.appDataPackets.history.Remove(p.PacketNumber)
			return true, nil
		})
	default:
		panic(fmt.Sprintf("Cannot drop keys for encryption level %s", encLevel))
	}
	if h.tracer != nil && h.tracer.UpdatedPTOCount != nil && h.ptoCount != 0 {
		h.tracer.UpdatedPTOCount(0)
	}
	h.ptoCount = 0
	h.numProbesToSend = 0
	h.ptoMode = SendNone
	h.setLossDetectionTimer()
}

func (h *sentPacketHandler) ReceivedBytes(n protocol.ByteCount) {
	wasAmplificationLimit := h.isAmplificationLimited()
	h.bytesReceived += n
	if wasAmplificationLimit && !h.isAmplificationLimited() {
		h.setLossDetectionTimer()
	}
}

func (h *sentPacketHandler) ReceivedPacket(l protocol.EncryptionLevel) {
	if h.perspective == protocol.PerspectiveServer && l == protocol.EncryptionHandshake && !h.peerAddressValidated {
		h.peerAddressValidated = true
		h.setLossDetectionTimer()
	}
}

func (h *sentPacketHandler) packetsInFlight() int {
	packetsInFlight := h.appDataPackets.history.Len()
	if h.handshakePackets != nil {
		packetsInFlight += h.handshakePackets.history.Len()
	}
	if h.initialPackets != nil {
		packetsInFlight += h.initialPackets.history.Len()
	}
	return packetsInFlight
}

func (h *sentPacketHandler) SentPacket(
	t time.Time,
	pn, largestAcked protocol.PacketNumber,
	streamFrames []StreamFrame,
	frames []Frame,
	encLevel protocol.EncryptionLevel,
	ecn protocol.ECN,
	size protocol.ByteCount,
	isPathMTUProbePacket bool,
) {
	h.bytesSent += size

	pnSpace := h.getPacketNumberSpace(encLevel)
	if h.logger.Debug() && pnSpace.history.HasOutstandingPackets() {
		for p := utils.Max(0, pnSpace.largestSent+1); p < pn; p++ {
			h.logger.Debugf("Skipping packet number %d", p)
		}
	}

	pnSpace.largestSent = pn
	isAckEliciting := len(streamFrames) > 0 || len(frames) > 0

	if isAckEliciting {
		pnSpace.lastAckElicitingPacketTime = t
		h.bytesInFlight += size
		if h.numProbesToSend > 0 {
			h.numProbesToSend--
		}
	}

	cc := h.getCongestionControl()
	cc.OnPacketSent(t, h.bytesInFlight, pn, size, isAckEliciting)

	if encLevel == protocol.Encryption1RTT && h.ecnTracker != nil {
		h.ecnTracker.SentPacket(pn, ecn)
	}

	if !isAckEliciting {
		pnSpace.history.SentNonAckElicitingPacket(pn)
		if !h.peerCompletedAddressValidation {
			h.setLossDetectionTimer()
		}
		return
	}

	p := getPacket()
	p.SendTime = t
	p.PacketNumber = pn
	p.EncryptionLevel = encLevel
	p.Length = size
	p.LargestAcked = largestAcked
	p.StreamFrames = streamFrames
	p.Frames = frames
	p.IsPathMTUProbePacket = isPathMTUProbePacket
	p.includedInBytesInFlight = true

	pnSpace.history.SentAckElicitingPacket(p)
<<<<<<< HEAD
	if h.tracer != nil && h.tracer.UpdatedMetrics != nil {
		h.tracer.UpdatedMetrics(h.rttStats, h.congestion.GetCongestionWindow(), h.bytesInFlight, h.packetsInFlight())
=======
	if h.tracer != nil {
		h.tracer.UpdatedMetrics(h.rttStats, cc.GetCongestionWindow(), h.bytesInFlight, h.packetsInFlight())
>>>>>>> 4a032ae1
	}
	h.setLossDetectionTimer()
}

func (h *sentPacketHandler) getPacketNumberSpace(encLevel protocol.EncryptionLevel) *packetNumberSpace {
	switch encLevel {
	case protocol.EncryptionInitial:
		return h.initialPackets
	case protocol.EncryptionHandshake:
		return h.handshakePackets
	case protocol.Encryption0RTT, protocol.Encryption1RTT:
		return h.appDataPackets
	default:
		panic("invalid packet number space")
	}
}

func (h *sentPacketHandler) ReceivedAck(ack *wire.AckFrame, encLevel protocol.EncryptionLevel, rcvTime time.Time) (bool /* contained 1-RTT packet */, error) {
	pnSpace := h.getPacketNumberSpace(encLevel)

	largestAcked := ack.LargestAcked()
	if largestAcked > pnSpace.largestSent {
		return false, &qerr.TransportError{
			ErrorCode:    qerr.ProtocolViolation,
			ErrorMessage: "received ACK for an unsent packet",
		}
	}

	// Servers complete address validation when a protected packet is received.
	if h.perspective == protocol.PerspectiveClient && !h.peerCompletedAddressValidation &&
		(encLevel == protocol.EncryptionHandshake || encLevel == protocol.Encryption1RTT) {
		h.peerCompletedAddressValidation = true
		h.logger.Debugf("Peer doesn't await address validation any longer.")
		// Make sure that the timer is reset, even if this ACK doesn't acknowledge any (ack-eliciting) packets.
		h.setLossDetectionTimer()
	}

	priorInFlight := h.bytesInFlight
	ackedPackets, err := h.detectAndRemoveAckedPackets(ack, encLevel)
	if err != nil || len(ackedPackets) == 0 {
		return false, err
	}

	cc := h.getCongestionControl()

	// update the RTT, if the largest acked is newly acknowledged
	if len(ackedPackets) > 0 {
		if p := ackedPackets[len(ackedPackets)-1]; p.PacketNumber == ack.LargestAcked() {
			// don't use the ack delay for Initial and Handshake packets
			var ackDelay time.Duration
			if encLevel == protocol.Encryption1RTT {
				ackDelay = utils.Min(ack.DelayTime, h.rttStats.MaxAckDelay())
			}
			h.rttStats.UpdateRTT(rcvTime.Sub(p.SendTime), ackDelay, rcvTime)
			if h.logger.Debug() {
				h.logger.Debugf("\tupdated RTT: %s (σ: %s)", h.rttStats.SmoothedRTT(), h.rttStats.MeanDeviation())
			}
			cc.MaybeExitSlowStart()
		}
	}

	// Only inform the ECN tracker about new 1-RTT ACKs if the ACK increases the largest acked.
	if encLevel == protocol.Encryption1RTT && h.ecnTracker != nil && largestAcked > pnSpace.largestAcked {
		congested := h.ecnTracker.HandleNewlyAcked(ackedPackets, int64(ack.ECT0), int64(ack.ECT1), int64(ack.ECNCE))
		if congested {
			cc.OnCongestionEvent(largestAcked, 0, priorInFlight)
		}
	}

	pnSpace.largestAcked = utils.Max(pnSpace.largestAcked, largestAcked)

	if err := h.detectLostPackets(rcvTime, encLevel); err != nil {
		return false, err
	}
	var acked1RTTPacket bool
	for _, p := range ackedPackets {
		if p.includedInBytesInFlight && !p.declaredLost {
			cc.OnPacketAcked(p.PacketNumber, p.Length, priorInFlight, rcvTime)
		}
		if p.EncryptionLevel == protocol.Encryption1RTT {
			acked1RTTPacket = true
		}
		h.removeFromBytesInFlight(p)
		putPacket(p)
	}
	// After this point, we must not use ackedPackets any longer!
	// We've already returned the buffers.
	ackedPackets = nil //nolint:ineffassign // This is just to be on the safe side.

	// Reset the pto_count unless the client is unsure if the server has validated the client's address.
	if h.peerCompletedAddressValidation {
		if h.tracer != nil && h.tracer.UpdatedPTOCount != nil && h.ptoCount != 0 {
			h.tracer.UpdatedPTOCount(0)
		}
		h.ptoCount = 0
	}
	h.numProbesToSend = 0

<<<<<<< HEAD
	if h.tracer != nil && h.tracer.UpdatedMetrics != nil {
		h.tracer.UpdatedMetrics(h.rttStats, h.congestion.GetCongestionWindow(), h.bytesInFlight, h.packetsInFlight())
=======
	if h.tracer != nil {
		h.tracer.UpdatedMetrics(h.rttStats, cc.GetCongestionWindow(), h.bytesInFlight, h.packetsInFlight())
>>>>>>> 4a032ae1
	}

	h.setLossDetectionTimer()
	return acked1RTTPacket, nil
}

func (h *sentPacketHandler) GetLowestPacketNotConfirmedAcked() protocol.PacketNumber {
	return h.lowestNotConfirmedAcked
}

// Packets are returned in ascending packet number order.
func (h *sentPacketHandler) detectAndRemoveAckedPackets(ack *wire.AckFrame, encLevel protocol.EncryptionLevel) ([]*packet, error) {
	pnSpace := h.getPacketNumberSpace(encLevel)
	h.ackedPackets = h.ackedPackets[:0]
	ackRangeIndex := 0
	lowestAcked := ack.LowestAcked()
	largestAcked := ack.LargestAcked()
	err := pnSpace.history.Iterate(func(p *packet) (bool, error) {
		// Ignore packets below the lowest acked
		if p.PacketNumber < lowestAcked {
			return true, nil
		}
		// Break after largest acked is reached
		if p.PacketNumber > largestAcked {
			return false, nil
		}

		if ack.HasMissingRanges() {
			ackRange := ack.AckRanges[len(ack.AckRanges)-1-ackRangeIndex]

			for p.PacketNumber > ackRange.Largest && ackRangeIndex < len(ack.AckRanges)-1 {
				ackRangeIndex++
				ackRange = ack.AckRanges[len(ack.AckRanges)-1-ackRangeIndex]
			}

			if p.PacketNumber < ackRange.Smallest { // packet not contained in ACK range
				return true, nil
			}
			if p.PacketNumber > ackRange.Largest {
				return false, fmt.Errorf("BUG: ackhandler would have acked wrong packet %d, while evaluating range %d -> %d", p.PacketNumber, ackRange.Smallest, ackRange.Largest)
			}
		}
		if p.skippedPacket {
			return false, &qerr.TransportError{
				ErrorCode:    qerr.ProtocolViolation,
				ErrorMessage: fmt.Sprintf("received an ACK for skipped packet number: %d (%s)", p.PacketNumber, encLevel),
			}
		}
		h.ackedPackets = append(h.ackedPackets, p)
		return true, nil
	})
	if h.logger.Debug() && len(h.ackedPackets) > 0 {
		pns := make([]protocol.PacketNumber, len(h.ackedPackets))
		for i, p := range h.ackedPackets {
			pns[i] = p.PacketNumber
		}
		h.logger.Debugf("\tnewly acked packets (%d): %d", len(pns), pns)
	}

	for _, p := range h.ackedPackets {
		if p.LargestAcked != protocol.InvalidPacketNumber && encLevel == protocol.Encryption1RTT {
			h.lowestNotConfirmedAcked = utils.Max(h.lowestNotConfirmedAcked, p.LargestAcked+1)
		}

		for _, f := range p.Frames {
			if f.Handler != nil {
				f.Handler.OnAcked(f.Frame)
			}
		}
		for _, f := range p.StreamFrames {
			if f.Handler != nil {
				f.Handler.OnAcked(f.Frame)
			}
		}
		if err := pnSpace.history.Remove(p.PacketNumber); err != nil {
			return nil, err
		}
		if h.tracer != nil && h.tracer.AcknowledgedPacket != nil {
			h.tracer.AcknowledgedPacket(encLevel, p.PacketNumber)
		}
	}

	return h.ackedPackets, err
}

func (h *sentPacketHandler) getLossTimeAndSpace() (time.Time, protocol.EncryptionLevel) {
	var encLevel protocol.EncryptionLevel
	var lossTime time.Time

	if h.initialPackets != nil {
		lossTime = h.initialPackets.lossTime
		encLevel = protocol.EncryptionInitial
	}
	if h.handshakePackets != nil && (lossTime.IsZero() || (!h.handshakePackets.lossTime.IsZero() && h.handshakePackets.lossTime.Before(lossTime))) {
		lossTime = h.handshakePackets.lossTime
		encLevel = protocol.EncryptionHandshake
	}
	if lossTime.IsZero() || (!h.appDataPackets.lossTime.IsZero() && h.appDataPackets.lossTime.Before(lossTime)) {
		lossTime = h.appDataPackets.lossTime
		encLevel = protocol.Encryption1RTT
	}
	return lossTime, encLevel
}

func (h *sentPacketHandler) getScaledPTO(includeMaxAckDelay bool) time.Duration {
	pto := h.rttStats.PTO(includeMaxAckDelay) << h.ptoCount
	if pto > maxPTODuration || pto <= 0 {
		return maxPTODuration
	}
	return pto
}

// same logic as getLossTimeAndSpace, but for lastAckElicitingPacketTime instead of lossTime
func (h *sentPacketHandler) getPTOTimeAndSpace() (pto time.Time, encLevel protocol.EncryptionLevel, ok bool) {
	// We only send application data probe packets once the handshake is confirmed,
	// because before that, we don't have the keys to decrypt ACKs sent in 1-RTT packets.
	if !h.handshakeConfirmed && !h.hasOutstandingCryptoPackets() {
		if h.peerCompletedAddressValidation {
			return
		}
		t := time.Now().Add(h.getScaledPTO(false))
		if h.initialPackets != nil {
			return t, protocol.EncryptionInitial, true
		}
		return t, protocol.EncryptionHandshake, true
	}

	if h.initialPackets != nil {
		encLevel = protocol.EncryptionInitial
		if t := h.initialPackets.lastAckElicitingPacketTime; !t.IsZero() {
			pto = t.Add(h.getScaledPTO(false))
		}
	}
	if h.handshakePackets != nil && !h.handshakePackets.lastAckElicitingPacketTime.IsZero() {
		t := h.handshakePackets.lastAckElicitingPacketTime.Add(h.getScaledPTO(false))
		if pto.IsZero() || (!t.IsZero() && t.Before(pto)) {
			pto = t
			encLevel = protocol.EncryptionHandshake
		}
	}
	if h.handshakeConfirmed && !h.appDataPackets.lastAckElicitingPacketTime.IsZero() {
		t := h.appDataPackets.lastAckElicitingPacketTime.Add(h.getScaledPTO(true))
		if pto.IsZero() || (!t.IsZero() && t.Before(pto)) {
			pto = t
			encLevel = protocol.Encryption1RTT
		}
	}
	return pto, encLevel, true
}

func (h *sentPacketHandler) hasOutstandingCryptoPackets() bool {
	if h.initialPackets != nil && h.initialPackets.history.HasOutstandingPackets() {
		return true
	}
	if h.handshakePackets != nil && h.handshakePackets.history.HasOutstandingPackets() {
		return true
	}
	return false
}

func (h *sentPacketHandler) hasOutstandingPackets() bool {
	return h.appDataPackets.history.HasOutstandingPackets() || h.hasOutstandingCryptoPackets()
}

func (h *sentPacketHandler) setLossDetectionTimer() {
	oldAlarm := h.alarm // only needed in case tracing is enabled
	lossTime, encLevel := h.getLossTimeAndSpace()
	if !lossTime.IsZero() {
		// Early retransmit timer or time loss detection.
		h.alarm = lossTime
		if h.tracer != nil && h.tracer.SetLossTimer != nil && h.alarm != oldAlarm {
			h.tracer.SetLossTimer(logging.TimerTypeACK, encLevel, h.alarm)
		}
		return
	}

	// Cancel the alarm if amplification limited.
	if h.isAmplificationLimited() {
		h.alarm = time.Time{}
		if !oldAlarm.IsZero() {
			h.logger.Debugf("Canceling loss detection timer. Amplification limited.")
			if h.tracer != nil && h.tracer.LossTimerCanceled != nil {
				h.tracer.LossTimerCanceled()
			}
		}
		return
	}

	// Cancel the alarm if no packets are outstanding
	if !h.hasOutstandingPackets() && h.peerCompletedAddressValidation {
		h.alarm = time.Time{}
		if !oldAlarm.IsZero() {
			h.logger.Debugf("Canceling loss detection timer. No packets in flight.")
			if h.tracer != nil && h.tracer.LossTimerCanceled != nil {
				h.tracer.LossTimerCanceled()
			}
		}
		return
	}

	// PTO alarm
	ptoTime, encLevel, ok := h.getPTOTimeAndSpace()
	if !ok {
		if !oldAlarm.IsZero() {
			h.alarm = time.Time{}
			h.logger.Debugf("Canceling loss detection timer. No PTO needed..")
			if h.tracer != nil && h.tracer.LossTimerCanceled != nil {
				h.tracer.LossTimerCanceled()
			}
		}
		return
	}
	h.alarm = ptoTime
	if h.tracer != nil && h.tracer.SetLossTimer != nil && h.alarm != oldAlarm {
		h.tracer.SetLossTimer(logging.TimerTypePTO, encLevel, h.alarm)
	}
}

func (h *sentPacketHandler) detectLostPackets(now time.Time, encLevel protocol.EncryptionLevel) error {
	pnSpace := h.getPacketNumberSpace(encLevel)
	pnSpace.lossTime = time.Time{}

	maxRTT := float64(utils.Max(h.rttStats.LatestRTT(), h.rttStats.SmoothedRTT()))
	lossDelay := time.Duration(timeThreshold * maxRTT)

	// Minimum time of granularity before packets are deemed lost.
	lossDelay = utils.Max(lossDelay, protocol.TimerGranularity)

	// Packets sent before this time are deemed lost.
	lostSendTime := now.Add(-lossDelay)

	cc := h.getCongestionControl()

	priorInFlight := h.bytesInFlight
	return pnSpace.history.Iterate(func(p *packet) (bool, error) {
		if p.PacketNumber > pnSpace.largestAcked {
			return false, nil
		}

		var packetLost bool
		if p.SendTime.Before(lostSendTime) {
			packetLost = true
			if !p.skippedPacket {
				if h.logger.Debug() {
					h.logger.Debugf("\tlost packet %d (time threshold)", p.PacketNumber)
				}
				if h.tracer != nil && h.tracer.LostPacket != nil {
					h.tracer.LostPacket(p.EncryptionLevel, p.PacketNumber, logging.PacketLossTimeThreshold)
				}
			}
		} else if pnSpace.largestAcked >= p.PacketNumber+packetThreshold {
			packetLost = true
			if !p.skippedPacket {
				if h.logger.Debug() {
					h.logger.Debugf("\tlost packet %d (reordering threshold)", p.PacketNumber)
				}
				if h.tracer != nil && h.tracer.LostPacket != nil {
					h.tracer.LostPacket(p.EncryptionLevel, p.PacketNumber, logging.PacketLossReorderingThreshold)
				}
			}
		} else if pnSpace.lossTime.IsZero() {
			// Note: This conditional is only entered once per call
			lossTime := p.SendTime.Add(lossDelay)
			if h.logger.Debug() {
				h.logger.Debugf("\tsetting loss timer for packet %d (%s) to %s (in %s)", p.PacketNumber, encLevel, lossDelay, lossTime)
			}
			pnSpace.lossTime = lossTime
		}
		if packetLost {
			pnSpace.history.DeclareLost(p.PacketNumber)
			if !p.skippedPacket {
				// the bytes in flight need to be reduced no matter if the frames in this packet will be retransmitted
				h.removeFromBytesInFlight(p)
				h.queueFramesForRetransmission(p)
				if !p.IsPathMTUProbePacket {
					cc.OnCongestionEvent(p.PacketNumber, p.Length, priorInFlight)
				}
				if encLevel == protocol.Encryption1RTT && h.ecnTracker != nil {
					h.ecnTracker.LostPacket(p.PacketNumber)
				}
			}
		}
		return true, nil
	})
}

func (h *sentPacketHandler) OnLossDetectionTimeout() error {
	defer h.setLossDetectionTimer()
	earliestLossTime, encLevel := h.getLossTimeAndSpace()
	if !earliestLossTime.IsZero() {
		if h.logger.Debug() {
			h.logger.Debugf("Loss detection alarm fired in loss timer mode. Loss time: %s", earliestLossTime)
		}
		if h.tracer != nil && h.tracer.LossTimerExpired != nil {
			h.tracer.LossTimerExpired(logging.TimerTypeACK, encLevel)
		}
		// Early retransmit or time loss detection
		return h.detectLostPackets(time.Now(), encLevel)
	}

	// PTO
	// When all outstanding are acknowledged, the alarm is canceled in
	// setLossDetectionTimer. This doesn't reset the timer in the session though.
	// When OnAlarm is called, we therefore need to make sure that there are
	// actually packets outstanding.
	if h.bytesInFlight == 0 && !h.peerCompletedAddressValidation {
		h.ptoCount++
		h.numProbesToSend++
		if h.initialPackets != nil {
			h.ptoMode = SendPTOInitial
		} else if h.handshakePackets != nil {
			h.ptoMode = SendPTOHandshake
		} else {
			return errors.New("sentPacketHandler BUG: PTO fired, but bytes_in_flight is 0 and Initial and Handshake already dropped")
		}
		return nil
	}

	_, encLevel, ok := h.getPTOTimeAndSpace()
	if !ok {
		return nil
	}
	if ps := h.getPacketNumberSpace(encLevel); !ps.history.HasOutstandingPackets() && !h.peerCompletedAddressValidation {
		return nil
	}
	h.ptoCount++
	if h.logger.Debug() {
		h.logger.Debugf("Loss detection alarm for %s fired in PTO mode. PTO count: %d", encLevel, h.ptoCount)
	}
	if h.tracer != nil {
		if h.tracer.LossTimerExpired != nil {
			h.tracer.LossTimerExpired(logging.TimerTypePTO, encLevel)
		}
		if h.tracer.UpdatedPTOCount != nil {
			h.tracer.UpdatedPTOCount(h.ptoCount)
		}
	}
	h.numProbesToSend += 2
	//nolint:exhaustive // We never arm a PTO timer for 0-RTT packets.
	switch encLevel {
	case protocol.EncryptionInitial:
		h.ptoMode = SendPTOInitial
	case protocol.EncryptionHandshake:
		h.ptoMode = SendPTOHandshake
	case protocol.Encryption1RTT:
		// skip a packet number in order to elicit an immediate ACK
		pn := h.PopPacketNumber(protocol.Encryption1RTT)
		h.getPacketNumberSpace(protocol.Encryption1RTT).history.SkippedPacket(pn)
		h.ptoMode = SendPTOAppData
	default:
		return fmt.Errorf("PTO timer in unexpected encryption level: %s", encLevel)
	}
	return nil
}

func (h *sentPacketHandler) GetLossDetectionTimeout() time.Time {
	return h.alarm
}

func (h *sentPacketHandler) ECNMode(isShortHeaderPacket bool) protocol.ECN {
	if !h.enableECN {
		return protocol.ECNUnsupported
	}
	if !isShortHeaderPacket {
		return protocol.ECNNon
	}
	return h.ecnTracker.Mode()
}

func (h *sentPacketHandler) PeekPacketNumber(encLevel protocol.EncryptionLevel) (protocol.PacketNumber, protocol.PacketNumberLen) {
	pnSpace := h.getPacketNumberSpace(encLevel)
	pn := pnSpace.pns.Peek()
	// See section 17.1 of RFC 9000.
	return pn, protocol.GetPacketNumberLengthForHeader(pn, pnSpace.largestAcked)
}

func (h *sentPacketHandler) PopPacketNumber(encLevel protocol.EncryptionLevel) protocol.PacketNumber {
	pnSpace := h.getPacketNumberSpace(encLevel)
	skipped, pn := pnSpace.pns.Pop()
	if skipped {
		skippedPN := pn - 1
		pnSpace.history.SkippedPacket(skippedPN)
		if h.logger.Debug() {
			h.logger.Debugf("Skipping packet number %d", skippedPN)
		}
	}
	return pn
}

func (h *sentPacketHandler) SendMode(now time.Time) SendMode {
	numTrackedPackets := h.appDataPackets.history.Len()
	if h.initialPackets != nil {
		numTrackedPackets += h.initialPackets.history.Len()
	}
	if h.handshakePackets != nil {
		numTrackedPackets += h.handshakePackets.history.Len()
	}

	if h.isAmplificationLimited() {
		h.logger.Debugf("Amplification window limited. Received %d bytes, already sent out %d bytes", h.bytesReceived, h.bytesSent)
		return SendNone
	}
	// Don't send any packets if we're keeping track of the maximum number of packets.
	// Note that since MaxOutstandingSentPackets is smaller than MaxTrackedSentPackets,
	// we will stop sending out new data when reaching MaxOutstandingSentPackets,
	// but still allow sending of retransmissions and ACKs.
	if numTrackedPackets >= protocol.MaxTrackedSentPackets {
		if h.logger.Debug() {
			h.logger.Debugf("Limited by the number of tracked packets: tracking %d packets, maximum %d", numTrackedPackets, protocol.MaxTrackedSentPackets)
		}
		return SendNone
	}
	if h.numProbesToSend > 0 {
		return h.ptoMode
	}
	// Only send ACKs if we're congestion limited.
	cc := h.getCongestionControl()
	if !cc.CanSend(h.bytesInFlight) {
		if h.logger.Debug() {
			h.logger.Debugf("Congestion limited: bytes in flight %d, window %d", h.bytesInFlight, cc.GetCongestionWindow())
		}
		return SendAck
	}
	if numTrackedPackets >= protocol.MaxOutstandingSentPackets {
		if h.logger.Debug() {
			h.logger.Debugf("Max outstanding limited: tracking %d packets, maximum: %d", numTrackedPackets, protocol.MaxOutstandingSentPackets)
		}
		return SendAck
	}
	if !cc.HasPacingBudget(now) {
		return SendPacingLimited
	}
	return SendAny
}

func (h *sentPacketHandler) TimeUntilSend() time.Time {
	return h.getCongestionControl().TimeUntilSend(h.bytesInFlight)
}

func (h *sentPacketHandler) SetMaxDatagramSize(s protocol.ByteCount) {
	h.getCongestionControl().SetMaxDatagramSize(s)
}

func (h *sentPacketHandler) isAmplificationLimited() bool {
	if h.peerAddressValidated {
		return false
	}
	return h.bytesSent >= amplificationFactor*h.bytesReceived
}

func (h *sentPacketHandler) QueueProbePacket(encLevel protocol.EncryptionLevel) bool {
	pnSpace := h.getPacketNumberSpace(encLevel)
	p := pnSpace.history.FirstOutstanding()
	if p == nil {
		return false
	}
	h.queueFramesForRetransmission(p)
	// TODO: don't declare the packet lost here.
	// Keep track of acknowledged frames instead.
	h.removeFromBytesInFlight(p)
	pnSpace.history.DeclareLost(p.PacketNumber)
	return true
}

func (h *sentPacketHandler) queueFramesForRetransmission(p *packet) {
	if len(p.Frames) == 0 && len(p.StreamFrames) == 0 {
		panic("no frames")
	}
	for _, f := range p.Frames {
		if f.Handler != nil {
			f.Handler.OnLost(f.Frame)
		}
	}
	for _, f := range p.StreamFrames {
		if f.Handler != nil {
			f.Handler.OnLost(f.Frame)
		}
	}
	p.StreamFrames = nil
	p.Frames = nil
}

func (h *sentPacketHandler) ResetForRetry(now time.Time) error {
	h.bytesInFlight = 0
	var firstPacketSendTime time.Time
	h.initialPackets.history.Iterate(func(p *packet) (bool, error) {
		if firstPacketSendTime.IsZero() {
			firstPacketSendTime = p.SendTime
		}
		if p.declaredLost || p.skippedPacket {
			return true, nil
		}
		h.queueFramesForRetransmission(p)
		return true, nil
	})
	// All application data packets sent at this point are 0-RTT packets.
	// In the case of a Retry, we can assume that the server dropped all of them.
	h.appDataPackets.history.Iterate(func(p *packet) (bool, error) {
		if !p.declaredLost && !p.skippedPacket {
			h.queueFramesForRetransmission(p)
		}
		return true, nil
	})

	// Only use the Retry to estimate the RTT if we didn't send any retransmission for the Initial.
	// Otherwise, we don't know which Initial the Retry was sent in response to.
	if h.ptoCount == 0 {
		// Don't set the RTT to a value lower than 5ms here.
		h.rttStats.UpdateRTT(utils.Max(minRTTAfterRetry, now.Sub(firstPacketSendTime)), 0, now)
		if h.logger.Debug() {
			h.logger.Debugf("\tupdated RTT: %s (σ: %s)", h.rttStats.SmoothedRTT(), h.rttStats.MeanDeviation())
		}
<<<<<<< HEAD
		if h.tracer != nil && h.tracer.UpdatedMetrics != nil {
			h.tracer.UpdatedMetrics(h.rttStats, h.congestion.GetCongestionWindow(), h.bytesInFlight, h.packetsInFlight())
=======
		if h.tracer != nil {
			cc := h.getCongestionControl()
			h.tracer.UpdatedMetrics(h.rttStats, cc.GetCongestionWindow(), h.bytesInFlight, h.packetsInFlight())
>>>>>>> 4a032ae1
		}
	}
	h.initialPackets = newPacketNumberSpace(h.initialPackets.pns.Peek(), false)
	h.appDataPackets = newPacketNumberSpace(h.appDataPackets.pns.Peek(), true)
	oldAlarm := h.alarm
	h.alarm = time.Time{}
	if h.tracer != nil {
		if h.tracer.UpdatedPTOCount != nil {
			h.tracer.UpdatedPTOCount(0)
		}
		if !oldAlarm.IsZero() && h.tracer.LossTimerCanceled != nil {
			h.tracer.LossTimerCanceled()
		}
	}
	h.ptoCount = 0
	return nil
}

func (h *sentPacketHandler) SetHandshakeConfirmed() {
	if h.initialPackets != nil {
		panic("didn't drop initial correctly")
	}
	if h.handshakePackets != nil {
		panic("didn't drop handshake correctly")
	}
	h.handshakeConfirmed = true
	// We don't send PTOs for application data packets before the handshake completes.
	// Make sure the timer is armed now, if necessary.
	h.setLossDetectionTimer()
}

func (h *sentPacketHandler) getCongestionControl() congestion.SendAlgorithmWithDebugInfos {
	h.congestionMutex.RLock()
	cc := h.congestion
	h.congestionMutex.RUnlock()
	return cc
}

func (h *sentPacketHandler) SetCongestionControl(cc congestionExt.CongestionControl) {
	h.congestionMutex.Lock()
	cc.SetRTTStatsProvider(h.rttStats)
	h.congestion = &ccAdapter{cc}
	h.congestionMutex.Unlock()
}<|MERGE_RESOLUTION|>--- conflicted
+++ resolved
@@ -291,13 +291,8 @@
 	p.includedInBytesInFlight = true
 
 	pnSpace.history.SentAckElicitingPacket(p)
-<<<<<<< HEAD
 	if h.tracer != nil && h.tracer.UpdatedMetrics != nil {
-		h.tracer.UpdatedMetrics(h.rttStats, h.congestion.GetCongestionWindow(), h.bytesInFlight, h.packetsInFlight())
-=======
-	if h.tracer != nil {
 		h.tracer.UpdatedMetrics(h.rttStats, cc.GetCongestionWindow(), h.bytesInFlight, h.packetsInFlight())
->>>>>>> 4a032ae1
 	}
 	h.setLossDetectionTimer()
 }
@@ -396,13 +391,8 @@
 	}
 	h.numProbesToSend = 0
 
-<<<<<<< HEAD
 	if h.tracer != nil && h.tracer.UpdatedMetrics != nil {
-		h.tracer.UpdatedMetrics(h.rttStats, h.congestion.GetCongestionWindow(), h.bytesInFlight, h.packetsInFlight())
-=======
-	if h.tracer != nil {
 		h.tracer.UpdatedMetrics(h.rttStats, cc.GetCongestionWindow(), h.bytesInFlight, h.packetsInFlight())
->>>>>>> 4a032ae1
 	}
 
 	h.setLossDetectionTimer()
@@ -915,14 +905,9 @@
 		if h.logger.Debug() {
 			h.logger.Debugf("\tupdated RTT: %s (σ: %s)", h.rttStats.SmoothedRTT(), h.rttStats.MeanDeviation())
 		}
-<<<<<<< HEAD
 		if h.tracer != nil && h.tracer.UpdatedMetrics != nil {
-			h.tracer.UpdatedMetrics(h.rttStats, h.congestion.GetCongestionWindow(), h.bytesInFlight, h.packetsInFlight())
-=======
-		if h.tracer != nil {
 			cc := h.getCongestionControl()
 			h.tracer.UpdatedMetrics(h.rttStats, cc.GetCongestionWindow(), h.bytesInFlight, h.packetsInFlight())
->>>>>>> 4a032ae1
 		}
 	}
 	h.initialPackets = newPacketNumberSpace(h.initialPackets.pns.Peek(), false)

--- conflicted
+++ resolved
@@ -2,15 +2,12 @@
 
 package qtls
 
-<<<<<<< HEAD
-var _ int = "The version of quic-go you're using can't be built on Go 1.21 yet. For more details, please see https://github.com/metacubex/quic-go/wiki/quic-go-and-Go-versions."
-=======
 import (
 	"bytes"
 	"crypto/tls"
 	"fmt"
 
-	"github.com/quic-go/quic-go/internal/protocol"
+	"github.com/mzz2017/quic-go/internal/protocol"
 )
 
 type (
@@ -154,5 +151,4 @@
 		return extra[len(prefix):]
 	}
 	return nil
-}
->>>>>>> 469a6153
+}
--- conflicted
+++ resolved
@@ -191,14 +191,10 @@
 	// SendMessage sends a message as a datagram, as specified in RFC 9221.
 	SendMessage([]byte) error
 	// ReceiveMessage gets a message received in a datagram, as specified in RFC 9221.
-<<<<<<< HEAD
-	ReceiveMessage() ([]byte, error)
+	ReceiveMessage(context.Context) ([]byte, error)
 
 	// Replace the current congestion control algorithm with a new one.
 	SetCongestionControl(congestion.CongestionControl)
-=======
-	ReceiveMessage(context.Context) ([]byte, error)
->>>>>>> f3a0ce15
 }
 
 // An EarlyConnection is a connection that is handshaking.

package quic

import (
	"errors"

	"github.com/metacubex/quic-go/internal/protocol"
)

type sender interface {
	Send(p *packetBuffer, packetSize protocol.ByteCount)
	Run() error
	WouldBlock() bool
	Available() <-chan struct{}
	Close()
}

type queueEntry struct {
	buf  *packetBuffer
	size protocol.ByteCount
}

type sendQueue struct {
	queue       chan queueEntry
	closeCalled chan struct{} // runStopped when Close() is called
	runStopped  chan struct{} // runStopped when the run loop returns
	available   chan struct{}
	conn        sendConn
}

var _ sender = &sendQueue{}

const sendQueueCapacity = 8

func newSendQueue(conn sendConn) sender {
	return &sendQueue{
		conn:        conn,
		runStopped:  make(chan struct{}),
		closeCalled: make(chan struct{}),
		available:   make(chan struct{}, 1),
		queue:       make(chan queueEntry, sendQueueCapacity),
	}
}

// Send sends out a packet. It's guaranteed to not block.
// Callers need to make sure that there's actually space in the send queue by calling WouldBlock.
// Otherwise Send will panic.
func (h *sendQueue) Send(p *packetBuffer, size protocol.ByteCount) {
	select {
	case h.queue <- queueEntry{buf: p, size: size}:
		// clear available channel if we've reached capacity
		if len(h.queue) == sendQueueCapacity {
			select {
			case <-h.available:
			default:
			}
		}
	case <-h.runStopped:
	default:
		panic("sendQueue.Send would have blocked")
	}
}

func (h *sendQueue) WouldBlock() bool {
	return len(h.queue) == sendQueueCapacity
}

func (h *sendQueue) Available() <-chan struct{} {
	return h.available
}

func (h *sendQueue) Run() error {
	defer close(h.runStopped)
	var shouldClose bool
	for {
		if shouldClose && len(h.queue) == 0 {
			return nil
		}
		select {
		case <-h.closeCalled:
			h.closeCalled = nil // prevent this case from being selected again
			// make sure that all queued packets are actually sent out
			shouldClose = true
		case e := <-h.queue:
			if err := h.conn.Write(e.buf.Data, e.size); err != nil {
				// This additional check enables:
				// 1. Checking for "datagram too large" message from the kernel, as such,
				// 2. Path MTU discovery,and
				// 3. Eventual detection of loss PingFrame.
<<<<<<< HEAD
				var tooLarge ErrMessageTooLarge
				if !isMsgSizeErr(err) && !errors.As(err, &tooLarge) {
=======
				if !isSendMsgSizeErr(err) {
>>>>>>> 469a6153
					return err
				}
			}
			e.buf.Release()
			select {
			case h.available <- struct{}{}:
			default:
			}
		}
	}
}

func (h *sendQueue) Close() {
	close(h.closeCalled)
	// wait until the run loop returned
	<-h.runStopped
}<|MERGE_RESOLUTION|>--- conflicted
+++ resolved
@@ -3,7 +3,7 @@
 import (
 	"errors"
 
-	"github.com/metacubex/quic-go/internal/protocol"
+	"github.com/mzz2017/quic-go/internal/protocol"
 )
 
 type sender interface {
@@ -86,12 +86,8 @@
 				// 1. Checking for "datagram too large" message from the kernel, as such,
 				// 2. Path MTU discovery,and
 				// 3. Eventual detection of loss PingFrame.
-<<<<<<< HEAD
 				var tooLarge ErrMessageTooLarge
-				if !isMsgSizeErr(err) && !errors.As(err, &tooLarge) {
-=======
-				if !isSendMsgSizeErr(err) {
->>>>>>> 469a6153
+				if !isSendMsgSizeErr(err) && !errors.As(err, &tooLarge) {
 					return err
 				}
 			}

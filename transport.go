--- conflicted
+++ resolved
@@ -295,31 +295,8 @@
 	defer close(t.listening)
 	defer getMultiplexer().RemoveConn(t.Conn)
 
-<<<<<<< HEAD
 	_ = setReceiveBuffer(t.Conn, t.logger)
 	_ = setSendBuffer(t.Conn, t.logger)
-=======
-	if err := setReceiveBuffer(t.Conn, t.logger); err != nil {
-		if !strings.Contains(err.Error(), "use of closed network connection") {
-			setBufferWarningOnce.Do(func() {
-				if disable, _ := strconv.ParseBool(os.Getenv("QUIC_GO_DISABLE_RECEIVE_BUFFER_WARNING")); disable {
-					return
-				}
-				log.Printf("%s. See https://github.com/quic-go/quic-go/wiki/UDP-Buffer-Sizes for details.", err)
-			})
-		}
-	}
-	if err := setSendBuffer(t.Conn, t.logger); err != nil {
-		if !strings.Contains(err.Error(), "use of closed network connection") {
-			setBufferWarningOnce.Do(func() {
-				if disable, _ := strconv.ParseBool(os.Getenv("QUIC_GO_DISABLE_RECEIVE_BUFFER_WARNING")); disable {
-					return
-				}
-				log.Printf("%s. See https://github.com/quic-go/quic-go/wiki/UDP-Buffer-Sizes for details.", err)
-			})
-		}
-	}
->>>>>>> fd0c9bbf
 
 	for {
 		p, err := conn.ReadPacket()

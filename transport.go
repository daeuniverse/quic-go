--- conflicted
+++ resolved
@@ -306,16 +306,13 @@
 	t.closed = true
 }
 
+// only print warnings about the UDP receive buffer size once
+var setBufferWarningOnce sync.Once
+
 func (t *Transport) listen(conn rawConn) {
 	defer close(t.listening)
 	defer getMultiplexer().RemoveConn(t.Conn)
 
-<<<<<<< HEAD
-	_ = setReceiveBuffer(t.Conn, t.logger)
-	_ = setSendBuffer(t.Conn, t.logger)
-
-=======
->>>>>>> f3a0ce15
 	for {
 		p, err := conn.ReadPacket()
 		//nolint:staticcheck // SA1019 ignore this!

//go:build windows

package quic

import (
	"errors"
	"syscall"

	"golang.org/x/sys/windows"

	"github.com/quic-go/quic-go/internal/utils"
)

const (
	// IP_DONTFRAGMENT controls the Don't Fragment (DF) bit.
	//
	// It's the same code point for both IPv4 and IPv6 on Windows.
	// https://microsoft.github.io/windows-docs-rs/doc/windows/Win32/Networking/WinSock/constant.IP_DONTFRAG.html
	// https://microsoft.github.io/windows-docs-rs/doc/windows/Win32/Networking/WinSock/constant.IPV6_DONTFRAG.html
	//
	//nolint:stylecheck
	IP_DONTFRAGMENT = 14
)

func setDF(rawConn syscall.RawConn) (bool, error) {
	var errDFIPv4, errDFIPv6 error
	if err := rawConn.Control(func(fd uintptr) {
		errDFIPv4 = windows.SetsockoptInt(windows.Handle(fd), windows.IPPROTO_IP, IP_DONTFRAGMENT, 1)
		errDFIPv6 = windows.SetsockoptInt(windows.Handle(fd), windows.IPPROTO_IPV6, IP_DONTFRAGMENT, 1)
	}); err != nil {
		return false, err
	}
	switch {
	case errDFIPv4 == nil && errDFIPv6 == nil:
		utils.DefaultLogger.Debugf("Setting DF for IPv4 and IPv6.")
	case errDFIPv4 == nil && errDFIPv6 != nil:
		utils.DefaultLogger.Debugf("Setting DF for IPv4.")
	case errDFIPv4 != nil && errDFIPv6 == nil:
		utils.DefaultLogger.Debugf("Setting DF for IPv6.")
	case errDFIPv4 != nil && errDFIPv6 != nil:
<<<<<<< HEAD
		utils.DefaultLogger.Debugf("Setting DF failed for both IPv4 and IPv6.")
=======
		return false, errors.New("setting DF failed for both IPv4 and IPv6")
>>>>>>> da298d09
	}
	return true, nil
}

func isMsgSizeErr(err error) bool {
	// https://docs.microsoft.com/en-us/windows/win32/winsock/windows-sockets-error-codes-2
	return errors.Is(err, windows.WSAEMSGSIZE)
}<|MERGE_RESOLUTION|>--- conflicted
+++ resolved
@@ -38,11 +38,7 @@
 	case errDFIPv4 != nil && errDFIPv6 == nil:
 		utils.DefaultLogger.Debugf("Setting DF for IPv6.")
 	case errDFIPv4 != nil && errDFIPv6 != nil:
-<<<<<<< HEAD
 		utils.DefaultLogger.Debugf("Setting DF failed for both IPv4 and IPv6.")
-=======
-		return false, errors.New("setting DF failed for both IPv4 and IPv6")
->>>>>>> da298d09
 	}
 	return true, nil
 }

--- conflicted
+++ resolved
@@ -1,11 +1,6 @@
 package quic
 
 import (
-<<<<<<< HEAD
-	"log"
-=======
-	"fmt"
->>>>>>> 937ca4b0
 	"net"
 	"syscall"
 	"time"
